# This Source Code Form is subject to the terms of the Mozilla Public
# License, v. 2.0. If a copy of the MPL was not distributed with this
# file, You can obtain one at http://mozilla.org/MPL/2.0/.

FROM $DOCKER_IMAGE_PARENT

MAINTAINER Sebastian Streich <sstreich@mozilla.com>

# The build will be run as worker, which has no access
# thus we should prep the folders
RUN mkdir -p /builds/worker/.cache/go-build &&\
    chown -R worker:worker /builds/worker/.cache/ &&\
    chmod -R 777 /builds/worker/ 

#NDK Version:
ARG NDK_VERSION=android-ndk-r23b
ARG NDK_FILE=${NDK_VERSION}-linux.zip
ARG QT_VERSION=6.2.1
ARG ANDROID_ARCH=android_armv7
ENV DEBIAN_FRONTEND=noninteractive

RUN apt-get -q update &&\
    apt-get -yq install --no-install-recommends gnupg curl ca-certificates libglib2.0-dev &&\
    # add zulu-jdk to the 
    apt-key adv --keyserver hkp://keyserver.ubuntu.com:80 --recv-keys 0xB1998361219BD9C9 &&\
    curl -O https://cdn.azul.com/zulu/bin/zulu-repo_1.0.0-3_all.deb &&\
    apt-get -y  install ./zulu-repo_1.0.0-3_all.deb &&\
    # update the package sources 
    # install Azul Zulu JDK 11
    apt-get update &&\
    apt-get -y --no-install-recommends install zulu11-jdk unzip \
               python3-pip wget git rsync ccache make patch &&\
    #Install QT
    python3 -m pip install aqtinstall 
RUN python3 -m aqt install-qt --outputdir /opt linux desktop ${QT_VERSION} gcc_64
RUN python3 -m aqt install-qt --outputdir /opt linux android ${QT_VERSION} ${ANDROID_ARCH} -m all &&\
    #Download Additional stuff that is not in a repo
    wget -q https://dl.google.com/android/repository/${NDK_FILE} &&\
    wget https://dl.google.com/android/repository/commandlinetools-linux-7583922_latest.zip &&\
    wget -q https://raw.githubusercontent.com/mozilla-mobile/mozilla-vpn-client/main/requirements.txt &&\
    pip install -r requirements.txt &&\
    unzip commandlinetools-linux-7583922_latest.zip -d /opt &&\
    unzip ${NDK_FILE} -d /opt/NDK/ &&\
    echo y | /opt/cmdline-tools/bin/sdkmanager --sdk_root=/opt/android/sdk --install "platforms;android-31" &&\
    # :qtBindings:compileDebugAidl requires build-tools;29.0.2
    echo y | /opt/cmdline-tools/bin/sdkmanager --sdk_root=/opt/android/sdk --install "build-tools;29.0.2" &&\ 
    echo y | /opt/cmdline-tools/bin/sdkmanager --sdk_root=/opt/android/sdk --install "build-tools;30.0.3" &&\
<<<<<<< HEAD
    echo y | /opt/cmdline-tools/bin/sdkmanager --sdk_root=/opt/android/sdk --install "cmake;3.18.1" &&\
=======
    echo y | /opt/cmdline-tools/bin/sdkmanager --sdk_root=/opt/android/sdk --install "build-tools;31.0.0" &&\
    echo y | /opt/cmdline-tools/bin/sdkmanager --sdk_root=/opt/android/sdk --install "cmake;3.10.2.4988404" &&\
>>>>>>> 88dbef3d
        # Note: Not sure why we need emulator, need to investiage the gradle dependencies
    echo y | /opt/cmdline-tools/bin/sdkmanager --sdk_root=/opt/android/sdk --install "emulator" &&\ 
    echo y | /opt/cmdline-tools/bin/sdkmanager --sdk_root=/opt/android/sdk --install "patcher;v4" &&\
    echo y | /opt/cmdline-tools/bin/sdkmanager --sdk_root=/opt/android/sdk --install "platform-tools" &&\
    # Cleanup
    rm -rf /opt/cmdline-tools &&\
    rm commandlinetools-linux-7583922_latest.zip &&\
    rm ${NDK_FILE} &&\
    rm zulu-repo_1.0.0-3_all.deb &&\ 
    rm -rf /var/lib/apt/lists/* &&\
    mkdir /opt/ccache

RUN chmod -R 777 /opt/android/sdk

ENV QTPATH=/opt/${QT_VERSION}/${ANDROID_ARCH}
ENV ANDROID_SDK_ROOT="/opt/android/sdk"
ENV ANDROID_NDK_ROOT="/opt/NDK/${NDK_VERSION}"
ENV ANDROID_NDK_HOME="/opt/NDK/${NDK_VERSION}"

ENV PATH="/opt/${QT_VERSION}/gcc_64/bin:${QTPATH}/bin:/opt/cmdline-tools/bin:${PATH}"
ENV XDG_CACHE_HOME ="/opt/"

VOLUME /builds/worker/checkouts
VOLUME /builds/worker/.cache
<|MERGE_RESOLUTION|>--- conflicted
+++ resolved
@@ -45,12 +45,9 @@
     # :qtBindings:compileDebugAidl requires build-tools;29.0.2
     echo y | /opt/cmdline-tools/bin/sdkmanager --sdk_root=/opt/android/sdk --install "build-tools;29.0.2" &&\ 
     echo y | /opt/cmdline-tools/bin/sdkmanager --sdk_root=/opt/android/sdk --install "build-tools;30.0.3" &&\
-<<<<<<< HEAD
-    echo y | /opt/cmdline-tools/bin/sdkmanager --sdk_root=/opt/android/sdk --install "cmake;3.18.1" &&\
-=======
     echo y | /opt/cmdline-tools/bin/sdkmanager --sdk_root=/opt/android/sdk --install "build-tools;31.0.0" &&\
     echo y | /opt/cmdline-tools/bin/sdkmanager --sdk_root=/opt/android/sdk --install "cmake;3.10.2.4988404" &&\
->>>>>>> 88dbef3d
+    echo y | /opt/cmdline-tools/bin/sdkmanager --sdk_root=/opt/android/sdk --install "cmake;3.18.1" &&\
         # Note: Not sure why we need emulator, need to investiage the gradle dependencies
     echo y | /opt/cmdline-tools/bin/sdkmanager --sdk_root=/opt/android/sdk --install "emulator" &&\ 
     echo y | /opt/cmdline-tools/bin/sdkmanager --sdk_root=/opt/android/sdk --install "patcher;v4" &&\
