# This Source Code Form is subject to the terms of the Mozilla Public
# License, v. 2.0. If a copy of the MPL was not distributed with this
# file, You can obtain one at http://mozilla.org/MPL/2.0/.

cmake_minimum_required(VERSION 3.16)

<<<<<<< HEAD

if(${CMAKE_SYSTEM_NAME} STREQUAL "Android")
    # Include 
    #include(3rdparty/openSSL/CMakeLists.txt)

    if("${ANDROID_QT_DIR}" STREQUAL "")
        message(FATAL_ERROR "ANDROID_QT_DIR was not provided")
    endif()

    # ANDROID HACKS
    message("Using QT Provided in ${ANDROID_QT_DIR}")
    # Otherwise the NDK Toolchain wont find qt
    set(CMAKE_FIND_ROOT_PATH_MODE_PACKAGE NEVER)

    set(QT_HOST_PATH "~/Code/Qt/6.2.4/macos")
    # We need to have a diffrent qt-installation per arch
    # Select the right one based of the ndk arch
    if(${CMAKE_ANDROID_ARCH_ABI} STREQUAL "arm64-v8a")
        set(QT_ARCH_DIR  "${ANDROID_QT_DIR}/android_arm64_v8a")
    elseif(${CMAKE_ANDROID_ARCH_ABI} STREQUAL "armeabi-v7a")
        set(QT_ARCH_DIR  "${ANDROID_QT_DIR}/android_armv7")
    elseif(${CMAKE_ANDROID_ARCH_ABI} STREQUAL "x86")
        set(QT_ARCH_DIR  "${ANDROID_QT_DIR}/android_x86")
    elseif(${CMAKE_ANDROID_ARCH_ABI} STREQUAL "x86_64")
        set(QT_ARCH_DIR  "${ANDROID_QT_DIR}/android_x86_64")
    else()
        message(FATAL_ERROR "Used ABI not supported: ${CMAKE_ANDROID_ARCH_ABI}")
    endif()

    # Add the Selected QT to the prefix
    set(CMAKE_PREFIX_PATH "${QT_ARCH_DIR}/lib/cmake")
    # Set variables the QT Toolchain needs
    set(ANDROID_SDK_ROOT "${ANDROID_NDK}/../..")
    set(ANDROID_NDK_ROOT "${ANDROID_NDK}")
    # Preload the QT-Android toolchain 
    set(CMAKE_PROJECT_INCLUDE_BEFORE "${QT_ARCH_DIR}/lib/cmake/Qt6/qt.toolchain.cmake")

    set(CMAKE_CROSSCOMPILING TRUE)
    # Re-Enable exporting of symbols as we are gonna make a lib :) 
    set(CMAKE_CXX_VISIBILITY_PRESET default)
    set(CMAKE_VISIBILITY_INLINES_HIDDEN 0)
endif()

=======
message("Configuring for ${CMAKE_GENERATOR}")
if(NOT (DEFINED CMAKE_CONFIGURATION_TYPES OR DEFINED CMAKE_BUILD_TYPE))
    ## Ensure the build type is set for single-config generators.
    set(CMAKE_BUILD_TYPE "Debug" CACHE STRING "default build type" FORCE)
    message("Setting build type ${CMAKE_BUILD_TYPE}")
endif()

project("Mozilla VPN" VERSION 2.11.0 LANGUAGES C CXX
        DESCRIPTION "A fast, secure and easy to use VPN. Built by the makers of Firefox."
        HOMEPAGE_URL "https://vpn.mozilla.org"
)

>>>>>>> 553364a8
## Some workarounds for platform build quirks
if(WIN32)
    ## CMake v3.20 has problems with race conditions in dependency generation.
    ## See: https://gitlab.kitware.com/cmake/cmake/-/issues/22014
    if(${CMAKE_MAJOR_VERSION}.${CMAKE_MINOR_VERSION} VERSION_EQUAL 3.20)
        cmake_policy(SET CMP0116 OLD)
    endif()

    ## CMake also has trouble finding OpenSSL libraries on Windows, and may
    ## need some help.
    if(EXISTS "C:/MozillaVPNBuild/SSL" AND NOT DEFINED OPENSSL_ROOT_DIR)
        set(OPENSSL_ROOT_DIR "C:/MozillaVPNBuild/SSL")
        find_package(OpenSSL REQUIRED)
    endif()

    if(CMAKE_INSTALL_PREFIX_INITIALIZED_TO_DEFAULT)
        set(CMAKE_INSTALL_PREFIX "${CMAKE_BINARY_DIR}/unsigned"
            CACHE PATH "default install path" FORCE)
    endif()
endif()
if(APPLE)
    ## Setup some defaults for code signing.
    if(NOT BUILD_OSX_APP_IDENTIFIER)
        set(BUILD_OSX_APP_IDENTIFIER org.mozilla.macos.FirefoxVPN CACHE STRING "OSX Application identifier")
    endif()
    if(NOT BUILD_OSX_DEVELOPMENT_TEAM)
        set(BUILD_OSX_DEVELOPMENT_TEAM 43AQ936H96 CACHE STRING "OSX Development Team")
    endif()
    set(CMAKE_XCODE_ATTRIBUTE_DEVELOPMENT_TEAM ${BUILD_OSX_DEVELOPMENT_TEAM})

    set(CMAKE_OSX_DEPLOYMENT_TARGET 10.14)
endif()

option(BUILD_DUMMY "Build for the dummy platform" OFF)

if(NOT DEFINED BUILD_ID)
    string(TIMESTAMP BUILD_ID "${PROJECT_VERSION_MAJOR}.%Y%m%d%H%M")
    message("Generated BUILD_ID: ${BUILD_ID}")
endif()

## Toolchain Setup
set(CMAKE_CXX_STANDARD 17)
set(CMAKE_CXX_STANDARD_REQUIRED ON)
if(${CMAKE_VERSION} VERSION_GREATER_EQUAL 3.17)
    cmake_policy(SET CMP0099 OLD)
endif()

if(MSVC)
    include(src/cmake/msvc.cmake)
endif()
if(CMAKE_CXX_COMPILER_ID MATCHES "Clang$")
    include(src/cmake/clang.cmake)
endif()

set(CMAKE_AUTOMOC ON)
set(CMAKE_AUTORCC ON)
set(CMAKE_AUTOUIC ON)
set_property(GLOBAL PROPERTY USE_FOLDERS ON)

find_package(Qt6 COMPONENTS
    Core
    Gui
    Network
    Qml
    Quick
    QuickControls2
    QmlWorkerScript
    QuickControls2Impl
    QuickLayouts
    QmlLocalStorage
    QuickShapesPrivate
    LabsQmlModels
    QuickTemplates2
    QuickTest
<<<<<<< HEAD
    Svg
    Sql
=======
>>>>>>> 553364a8
    Test
    WebSockets
    Widgets
    Xml
)
if(NOT ${CMAKE_SYSTEM_NAME} STREQUAL "Emscripten")
    find_package(Qt6 COMPONENTS
        NetworkAuth
        Sql
    )
endif()
message("Using Qt version ${Qt6_VERSION}")
add_definitions(-DQT_DEPRECATED_WARNINGS)
add_definitions(-DQT_DISABLE_DEPRECATED_BEFORE=0x050F00)

# VPN Client build targets
add_subdirectory(src)
add_subdirectory(glean)
add_subdirectory(lottie)
add_subdirectory(nebula)
add_subdirectory(translations)

<<<<<<< HEAD
if(NOT CMAKE_CROSSCOMPILING)
# Web Extension build targets
    add_subdirectory(extension)

    # Testing build targets
    option(BUILD_TESTING "Build the testing tree." OFF)
    include(CTest)
    add_custom_target(build_tests)
    set_target_properties(build_tests PROPERTIES
        EXCLUDE_FROM_ALL $<NOT:$<BOOL:${BUILD_TESTING}>>
        FOLDER "Tests"
    )
=======
# Testing build targets
option(BUILD_TESTING "Build the testing tree." OFF)
include(CTest)
add_custom_target(build_tests)
set_target_properties(build_tests PROPERTIES
    EXCLUDE_FROM_ALL $<NOT:$<BOOL:${BUILD_TESTING}>>
    FOLDER "Tests"
)

if(NOT CMAKE_CROSSCOMPILING)
    # Web Extension build targets
    add_subdirectory(extension)

    # Tests
>>>>>>> 553364a8
    add_subdirectory(tests/auth)
    add_subdirectory(tests/nativemessaging)
    add_subdirectory(tests/unit)
    add_subdirectory(tests/qml)
<<<<<<< HEAD

=======
>>>>>>> 553364a8
endif()

# Extra platform targets
if(WIN32)
    add_subdirectory(windows/installer)
    add_subdirectory(windows/split-tunnel)
    add_subdirectory(windows/tunnel)
elseif(CMAKE_SYSTEM_NAME STREQUAL "Darwin")
    add_subdirectory(macos/loginitem)
    add_subdirectory(macos/pkg)
endif()<|MERGE_RESOLUTION|>--- conflicted
+++ resolved
@@ -4,7 +4,18 @@
 
 cmake_minimum_required(VERSION 3.16)
 
-<<<<<<< HEAD
+message("Configuring for ${CMAKE_GENERATOR}")
+if(NOT (DEFINED CMAKE_CONFIGURATION_TYPES OR DEFINED CMAKE_BUILD_TYPE))
+    ## Ensure the build type is set for single-config generators.
+    set(CMAKE_BUILD_TYPE "Debug" CACHE STRING "default build type" FORCE)
+    message("Setting build type ${CMAKE_BUILD_TYPE}")
+endif()
+
+project("Mozilla VPN" VERSION 2.11.0 LANGUAGES C CXX
+        DESCRIPTION "A fast, secure and easy to use VPN. Built by the makers of Firefox."
+        HOMEPAGE_URL "https://vpn.mozilla.org"
+)
+
 
 if(${CMAKE_SYSTEM_NAME} STREQUAL "Android")
     # Include 
@@ -48,20 +59,6 @@
     set(CMAKE_VISIBILITY_INLINES_HIDDEN 0)
 endif()
 
-=======
-message("Configuring for ${CMAKE_GENERATOR}")
-if(NOT (DEFINED CMAKE_CONFIGURATION_TYPES OR DEFINED CMAKE_BUILD_TYPE))
-    ## Ensure the build type is set for single-config generators.
-    set(CMAKE_BUILD_TYPE "Debug" CACHE STRING "default build type" FORCE)
-    message("Setting build type ${CMAKE_BUILD_TYPE}")
-endif()
-
-project("Mozilla VPN" VERSION 2.11.0 LANGUAGES C CXX
-        DESCRIPTION "A fast, secure and easy to use VPN. Built by the makers of Firefox."
-        HOMEPAGE_URL "https://vpn.mozilla.org"
-)
-
->>>>>>> 553364a8
 ## Some workarounds for platform build quirks
 if(WIN32)
     ## CMake v3.20 has problems with race conditions in dependency generation.
@@ -136,11 +133,8 @@
     LabsQmlModels
     QuickTemplates2
     QuickTest
-<<<<<<< HEAD
     Svg
     Sql
-=======
->>>>>>> 553364a8
     Test
     WebSockets
     Widgets
@@ -163,20 +157,6 @@
 add_subdirectory(nebula)
 add_subdirectory(translations)
 
-<<<<<<< HEAD
-if(NOT CMAKE_CROSSCOMPILING)
-# Web Extension build targets
-    add_subdirectory(extension)
-
-    # Testing build targets
-    option(BUILD_TESTING "Build the testing tree." OFF)
-    include(CTest)
-    add_custom_target(build_tests)
-    set_target_properties(build_tests PROPERTIES
-        EXCLUDE_FROM_ALL $<NOT:$<BOOL:${BUILD_TESTING}>>
-        FOLDER "Tests"
-    )
-=======
 # Testing build targets
 option(BUILD_TESTING "Build the testing tree." OFF)
 include(CTest)
@@ -191,15 +171,10 @@
     add_subdirectory(extension)
 
     # Tests
->>>>>>> 553364a8
     add_subdirectory(tests/auth)
     add_subdirectory(tests/nativemessaging)
     add_subdirectory(tests/unit)
     add_subdirectory(tests/qml)
-<<<<<<< HEAD
-
-=======
->>>>>>> 553364a8
 endif()
 
 # Extra platform targets
