/* This Source Code Form is subject to the terms of the Mozilla Public
 * License, v. 2.0. If a copy of the MPL was not distributed with this
 * file, You can obtain one at http://mozilla.org/MPL/2.0/. */

#ifndef SETTINGSHOLDER_H
#define SETTINGSHOLDER_H

#include <QObject>
#include <QSettings>

class SettingsHolder final : public QObject {
  Q_OBJECT
  Q_DISABLE_COPY_MOVE(SettingsHolder)

  Q_PROPERTY(bool ipv6Enabled READ ipv6Enabled WRITE setIpv6Enabled NOTIFY
                 ipv6EnabledChanged)
  Q_PROPERTY(bool localNetworkAccess READ localNetworkAccess WRITE
                 setLocalNetworkAccess NOTIFY localNetworkAccessChanged)
  Q_PROPERTY(bool unsecuredNetworkAlert READ unsecuredNetworkAlert WRITE
                 setUnsecuredNetworkAlert NOTIFY unsecuredNetworkAlertChanged)
  Q_PROPERTY(bool captivePortalAlert READ captivePortalAlert WRITE
                 setCaptivePortalAlert NOTIFY captivePortalAlertChanged)
  Q_PROPERTY(bool startAtBoot READ startAtBoot WRITE setStartAtBoot NOTIFY
                 startAtBootChanged)
<<<<<<< HEAD
=======
  Q_PROPERTY(QString languageCode READ languageCode WRITE setLanguageCode NOTIFY
                 languageCodeChanged)
  Q_PROPERTY(bool protectSelectedApps READ protectSelectedApps WRITE
                 setProtectSelectedApps NOTIFY protectSelectedAppsChanged)
>>>>>>> b4ec83f5

 public:
  SettingsHolder();
  ~SettingsHolder();

  static SettingsHolder* instance();

  void clear();

#define GETSET(type, has, get, set) \
  bool has() const;                 \
  type get() const;                 \
  void set(const type& value);

  GETSET(bool, hasIpv6Enabled, ipv6Enabled, setIpv6Enabled)
  GETSET(bool, hasLocalNetworkAccess, localNetworkAccess, setLocalNetworkAccess)
  GETSET(bool, hasUnsecuredNetworkAlert, unsecuredNetworkAlert,
         setUnsecuredNetworkAlert)
  GETSET(bool, hasCaptivePortalAlert, captivePortalAlert, setCaptivePortalAlert)
  GETSET(bool, hasStartAtBoot, startAtBoot, setStartAtBoot)
  GETSET(QString, hasLanguageCode, languageCode, setLanguageCode)
  GETSET(QString, hasToken, token, setToken)
  GETSET(QString, hasPrivateKey, privateKey, setPrivateKey)
  GETSET(QByteArray, hasServers, servers, setServers)
  GETSET(QString, hasUserAvatar, userAvatar, setUserAvatar)
  GETSET(QString, hasUserDisplayName, userDisplayName, setUserDisplayName)
  GETSET(QString, hasUserEmail, userEmail, setUserEmail)
  GETSET(int, hasUserMaxDevices, userMaxDevices, setUserMaxDevices)
  GETSET(bool, hasUserSubscriptionNeeded, userSubscriptionNeeded,
         setUserSubscriptionNeeded)
  GETSET(QString, hasCurrentServerCountryCode, currentServerCountryCode,
         setCurrentServerCountryCode)
  GETSET(QString, hasCurrentServerCountry, currentServerCountry,
         setCurrentServerCountry)
  GETSET(QString, hasCurrentServerCity, currentServerCity, setCurrentServerCity)
  GETSET(QByteArray, hasDevices, devices, setDevices)
  GETSET(QStringList, hasIapProducts, iapProducts, setIapProducts)
  GETSET(QStringList, hasCaptivePortalIpv4Addresses, captivePortalIpv4Addresses,
         setCaptivePortalIpv4Addresses)
  GETSET(QStringList, hasCaptivePortalIpv6Addresses, captivePortalIpv6Addresses,
         setCaptivePortalIpv6Addresses)
  GETSET(bool, hasPostAuthenticationShown, postAuthenticationShown,
         setPostAuthenticationShown);
  GETSET(bool, hasProtectSelectedApps, protectSelectedApps,
         setProtectSelectedApps)
  GETSET(QStringList, hasVpnDisabledApps, vpnDisabledApps, setVpnDisabledApps)

  bool hasVpnDisabledApp(const QString& appID);
  void removeVpnDisabledApp(const QString& appID);
  void addVpnDisabledApp(const QString& appID);

#ifdef MVPN_IOS
  GETSET(bool, hasNativeIOSDataMigrated, nativeIOSDataMigrated,
         setNativeIOSDataMigrated)
  GETSET(QStringList, hasSubscriptionTransactions, subscriptionTransactions,
         setSubscriptionTransactions);

  bool hasSubscriptionTransaction(const QString& transactionId) const;
  void addSubscriptionTransactions(const QStringList& transactionIds);
#endif

#ifdef MVPN_WINDOWS
  GETSET(bool, hasNativeWindowsDataMigrated, nativeWindowsDataMigrated,
         setNativeWindowsDataMigrated)
#endif

#ifdef MVPN_ANDROID
  GETSET(bool, hasNativeAndroidDataMigrated, nativeAndroidDataMigrated,
         setNativeAndroidDataMigrated)
#endif

#undef GETSET

 signals:
  void ipv6EnabledChanged(bool value);
  void localNetworkAccessChanged(bool value);
  void unsecuredNetworkAlertChanged(bool value);
  void captivePortalAlertChanged(bool value);
  void startAtBootChanged(bool value);
<<<<<<< HEAD
=======
  void languageCodeChanged(const QString& languageCode);
  void protectSelectedAppsChanged(bool value);
  void vpnDisabledAppsChanged(const QStringList& apps);
>>>>>>> b4ec83f5

 private:
  explicit SettingsHolder(QObject* parent);

 private:
  QSettings m_settings;
};

#endif  // SETTINGSHOLDER_H<|MERGE_RESOLUTION|>--- conflicted
+++ resolved
@@ -22,13 +22,8 @@
                  setCaptivePortalAlert NOTIFY captivePortalAlertChanged)
   Q_PROPERTY(bool startAtBoot READ startAtBoot WRITE setStartAtBoot NOTIFY
                  startAtBootChanged)
-<<<<<<< HEAD
-=======
-  Q_PROPERTY(QString languageCode READ languageCode WRITE setLanguageCode NOTIFY
-                 languageCodeChanged)
   Q_PROPERTY(bool protectSelectedApps READ protectSelectedApps WRITE
                  setProtectSelectedApps NOTIFY protectSelectedAppsChanged)
->>>>>>> b4ec83f5
 
  public:
   SettingsHolder();
@@ -60,7 +55,7 @@
   GETSET(bool, hasUserSubscriptionNeeded, userSubscriptionNeeded,
          setUserSubscriptionNeeded)
   GETSET(QString, hasCurrentServerCountryCode, currentServerCountryCode,
-         setCurrentServerCountryCode)
+           setCurrentServerCountryCode)
   GETSET(QString, hasCurrentServerCountry, currentServerCountry,
          setCurrentServerCountry)
   GETSET(QString, hasCurrentServerCity, currentServerCity, setCurrentServerCity)
@@ -108,12 +103,8 @@
   void unsecuredNetworkAlertChanged(bool value);
   void captivePortalAlertChanged(bool value);
   void startAtBootChanged(bool value);
-<<<<<<< HEAD
-=======
-  void languageCodeChanged(const QString& languageCode);
   void protectSelectedAppsChanged(bool value);
   void vpnDisabledAppsChanged(const QStringList& apps);
->>>>>>> b4ec83f5
 
  private:
   explicit SettingsHolder(QObject* parent);
