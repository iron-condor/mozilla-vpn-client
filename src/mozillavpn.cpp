/* This Source Code Form is subject to the terms of the Mozilla Public
 * License, v. 2.0. If a copy of the MPL was not distributed with this
 * file, You can obtain one at http://mozilla.org/MPL/2.0/. */

#include "mozillavpn.h"
#include "authenticationinapp/authenticationinapp.h"
#include "constants.h"
#include "dnshelper.h"
#include "featurelist.h"
#include "features/featureaccountdeletion.h"
#include "features/featureappreview.h"
#include "features/featureinapppurchase.h"
#include "features/featureinappauth.h"
#include "features/featureinappaccountcreate.h"
#include "features/featuresharelogs.h"
#include <telemetry/gleansample.h>
#include "iaphandler.h"
#include "leakdetector.h"
#include "logger.h"
#include "loghandler.h"
#include "logoutobserver.h"
#include "models/device.h"
#include "networkrequest.h"
#include "qmlengineholder.h"
#include "settingsholder.h"
#include "subscriptiondata.h"
#include "tasks/account/taskaccount.h"
#include "tasks/adddevice/taskadddevice.h"
#include "tasks/authenticate/taskauthenticate.h"
#include "tasks/captiveportallookup/taskcaptiveportallookup.h"
#include "tasks/controlleraction/taskcontrolleraction.h"
#include "tasks/deleteaccount/taskdeleteaccount.h"
#include "tasks/function/taskfunction.h"
#include "tasks/group/taskgroup.h"
#include "tasks/heartbeat/taskheartbeat.h"
#include "tasks/products/taskproducts.h"
#include "tasks/removedevice/taskremovedevice.h"
#include "tasks/servers/taskservers.h"
#include "tasks/surveydata/tasksurveydata.h"
#include "tasks/sendfeedback/tasksendfeedback.h"
#include "tasks/createsupportticket/taskcreatesupportticket.h"
#include "tasks/getfeaturelist/taskgetfeaturelist.h"
#include "taskscheduler.h"
#include "update/versionapi.h"
#include "urlopener.h"
#include "websockethandler.h"

#ifdef MVPN_IOS
#  include "platforms/ios/iosdatamigration.h"
#  include "platforms/ios/iosutils.h"
#endif

#ifdef MVPN_ANDROID
#  include "platforms/android/androidiaphandler.h"
#  include "platforms/android/androidutils.h"
#endif

#ifdef MVPN_ANDROID
#  include "platforms/android/androiddatamigration.h"
#  include "platforms/android/androidvpnactivity.h"
#  include "platforms/android/androidutils.h"
#endif

#ifdef MVPN_ADJUST
#  include "adjust/adjusthandler.h"
#endif

#include <QApplication>
#include <QClipboard>
#include <QDir>
#include <QFileInfo>
#include <QGuiApplication>
#include <QLocale>
#include <QQmlApplicationEngine>
#include <QQuickWindow>
#include <QScreen>
#include <QTimer>
#include <QUrl>

// in seconds, hide alerts
constexpr const uint32_t HIDE_ALERT_SEC = 4;

namespace {
Logger logger(LOG_MAIN, "MozillaVPN");
MozillaVPN* s_instance = nullptr;
}  // namespace

// static
MozillaVPN* MozillaVPN::instance() {
  Q_ASSERT(s_instance);
  return s_instance;
}

// static
MozillaVPN* MozillaVPN::maybeInstance() { return s_instance; }

MozillaVPN::MozillaVPN() : m_private(new Private()) {
  MVPN_COUNT_CTOR(MozillaVPN);

  logger.debug() << "Creating MozillaVPN singleton";

  Q_ASSERT(!s_instance);
  s_instance = this;

  connect(&m_alertTimer, &QTimer::timeout, this,
          [this]() { setAlert(NoAlert); });

  connect(&m_periodicOperationsTimer, &QTimer::timeout, []() {
    TaskScheduler::scheduleTask(new TaskGroup(
        {new TaskAccount(), new TaskServers(), new TaskCaptivePortalLookup(),
         new TaskHeartbeat(), new TaskSurveyData(), new TaskGetFeatureList()}));
  });

  connect(this, &MozillaVPN::stateChanged, [this]() {
    if (m_state != StateMain) {
      // We don't call deactivate() because that is meant to be used for
      // UI interactions only and it deletes all the pending tasks.
      TaskScheduler::scheduleTask(
          new TaskControllerAction(TaskControllerAction::eDeactivate));
    }
  });

  connect(&m_private->m_controller, &Controller::readyToUpdate, this,
          [this]() { setState(StateUpdateRequired); });

  connect(&m_private->m_controller, &Controller::readyToBackendFailure, this,
          [this]() {
            TaskScheduler::deleteTasks();
            setState(StateBackendFailure);
          });

  connect(&m_private->m_controller, &Controller::readyToServerUnavailable, this,
          []() {
            NotificationHandler::instance()->serverUnavailableNotification();
          });

  connect(&m_private->m_controller, &Controller::stateChanged, this,
          &MozillaVPN::controllerStateChanged);

  connect(&m_private->m_controller, &Controller::stateChanged,
          &m_private->m_statusIcon, &StatusIcon::stateChanged);

  connect(this, &MozillaVPN::stateChanged, &m_private->m_statusIcon,
          &StatusIcon::stateChanged);

  connect(&m_private->m_controller, &Controller::stateChanged,
          &m_private->m_connectionHealth,
          &ConnectionHealth::connectionStateChanged);

  connect(&m_private->m_controller, &Controller::stateChanged,
          &m_private->m_captivePortalDetection,
          &CaptivePortalDetection::stateChanged);

  connect(&m_private->m_connectionHealth, &ConnectionHealth::stabilityChanged,
          &m_private->m_captivePortalDetection,
          &CaptivePortalDetection::stateChanged);

  connect(SettingsHolder::instance(),
          &SettingsHolder::captivePortalAlertChanged,
          &m_private->m_captivePortalDetection,
          &CaptivePortalDetection::settingsChanged);

  if (FeatureInAppPurchase::instance()->isSupported()) {
    IAPHandler* iap = IAPHandler::createInstance();
    connect(iap, &IAPHandler::subscriptionStarted, this,
            &MozillaVPN::subscriptionStarted);
    connect(iap, &IAPHandler::restoreSubscriptionStarted, this,
            &MozillaVPN::restoreSubscriptionStarted);
    connect(iap, &IAPHandler::subscriptionFailed, this,
            &MozillaVPN::subscriptionFailed);
    connect(iap, &IAPHandler::subscriptionCanceled, this,
            &MozillaVPN::subscriptionCanceled);
    connect(iap, &IAPHandler::subscriptionCompleted, this,
            &MozillaVPN::subscriptionCompleted);
    connect(iap, &IAPHandler::alreadySubscribed, this,
            &MozillaVPN::alreadySubscribed);
    connect(iap, &IAPHandler::billingNotAvailable, this,
            &MozillaVPN::billingNotAvailable);
    connect(iap, &IAPHandler::subscriptionNotValidated, this,
            &MozillaVPN::subscriptionNotValidated);
  }
}

MozillaVPN::~MozillaVPN() {
  MVPN_COUNT_DTOR(MozillaVPN);

  logger.debug() << "Deleting MozillaVPN singleton";

  Q_ASSERT(s_instance == this);
  s_instance = nullptr;

  delete m_private;
}

MozillaVPN::State MozillaVPN::state() const { return m_state; }

MozillaVPN::UserState MozillaVPN::userState() const { return m_userState; }

bool MozillaVPN::stagingMode() const { return !Constants::inProduction(); }

bool MozillaVPN::debugMode() const {
#ifdef MVPN_DEBUG
  return true;
#else
  return false;
#endif
}

void MozillaVPN::initialize() {
  logger.debug() << "MozillaVPN Initialization";

  Q_ASSERT(!m_initialized);
  m_initialized = true;

  // This is our first state.
  Q_ASSERT(m_state == StateInitialize);

  m_private->m_releaseMonitor.runSoon();

  m_private->m_telemetry.initialize();

  m_private->m_connectionBenchmark.initialize();

  m_private->m_ipAddressLookup.initialize();

  m_private->m_webSocketHandler.initialize();

  TaskScheduler::scheduleTask(new TaskGetFeatureList());

#ifdef MVPN_ADJUST
  TaskScheduler::scheduleTask(
      new TaskFunction([] { AdjustHandler::initialize(); }));
#endif

  SettingsHolder* settingsHolder = SettingsHolder::instance();
  Q_ASSERT(settingsHolder);

#ifdef MVPN_IOS
  if (!settingsHolder->nativeIOSDataMigrated()) {
    IOSDataMigration::migrate();
    settingsHolder->setNativeIOSDataMigrated(true);
  }
#endif

#ifdef MVPN_ANDROID
  if (!settingsHolder->nativeAndroidDataMigrated()) {
    AndroidDataMigration::migrate();
    settingsHolder->setNativeAndroidDataMigrated(true);
  }
  AndroidVPNActivity::maybeInit();
  AndroidUtils::instance();
#endif

  m_private->m_captivePortalDetection.initialize();
  m_private->m_networkWatcher.initialize();

  if (!settingsHolder->hasToken()) {
    return;
  }

  logger.debug() << "We have a valid token";

  if (!m_private->m_user.fromSettings()) {
    logger.error() << "No user data found";
    return;
  }

  // This step is done to keep users logged in even if they did not complete the
  // subscription. This will fix some of the edge cases for iOS IAP. We do this
  // here as after this point only settings are checked that are set after a
  // successfull subscription.
  if (FeatureInAppPurchase::instance()->isSupported()) {
    if (m_private->m_user.subscriptionNeeded()) {
      setUserState(UserAuthenticated);
      setState(StateAuthenticating);
      TaskScheduler::scheduleTask(new TaskProducts());
      TaskScheduler::scheduleTask(
          new TaskFunction([this]() { maybeStateMain(); }));
      return;
    }
  }

  if (!m_private->m_keys.fromSettings()) {
    logger.error() << "No keys found";
    settingsHolder->clear();
    return;
  }

  if (!m_private->m_serverCountryModel.fromSettings()) {
    logger.error() << "No server list found";
    settingsHolder->clear();
    return;
  }

  if (!m_private->m_deviceModel.fromSettings(keys())) {
    logger.error() << "No devices found";
    settingsHolder->clear();
    return;
  }

  if (!m_private->m_deviceModel.hasCurrentDevice(keys())) {
    logger.error() << "The current device has not been found";
    settingsHolder->clear();
    return;
  }

  if (!m_private->m_captivePortal.fromSettings()) {
    // We do not care about CaptivePortal settings.
  }

  if (!m_private->m_surveyModel.fromSettings()) {
    // We do not care about Survey settings.
  }

  if (!modelsInitialized()) {
    logger.error() << "Models not initialized yet";
    settingsHolder->clear();
    return;
  }

  Q_ASSERT(!m_private->m_serverData.initialized());
  if (!m_private->m_serverData.fromSettings()) {
    m_private->m_serverCountryModel.pickRandom(m_private->m_serverData);
    Q_ASSERT(m_private->m_serverData.initialized());
    m_private->m_serverData.writeSettings();
  }

  TaskScheduler::scheduleTask(
      new TaskGroup({new TaskAccount(), new TaskServers(),
                     new TaskCaptivePortalLookup(), new TaskSurveyData()}));

  if (FeatureInAppPurchase::instance()->isSupported()) {
    TaskScheduler::scheduleTask(new TaskProducts());
  }

  setUserState(UserAuthenticated);
  maybeStateMain();
}

void MozillaVPN::setState(State state) {
  logger.debug() << "Set state:" << state;

  m_state = state;
  emit stateChanged();

  emit MozillaVPN::instance()->recordGleanEventWithExtraKeys(
      GleanSample::appStep, {{"state", QVariant::fromValue(state).toString()}});

  // If we are activating the app, let's initialize the controller.
  if (m_state == StateMain) {
    m_private->m_controller.initialize();
    startSchedulingPeriodicOperations();
  } else {
    stopSchedulingPeriodicOperations();
  }
}

void MozillaVPN::maybeStateMain() {
  logger.debug() << "Maybe state main";

  if (m_private->m_user.initialized() &&
      FeatureInAppPurchase::instance()->isSupported()) {
    if (m_state != StateSubscriptionBlocked &&
        m_private->m_user.subscriptionNeeded()) {
      logger.info() << "Subscription needed";
      setState(StateSubscriptionNeeded);
      return;
    }
    if (m_state == StateSubscriptionBlocked) {
      logger.info() << "Subscription is blocked, stay blocked.";
      return;
    }
  }

  if (!modelsInitialized()) {
    logger.warning() << "Models not initialized yet";
    SettingsHolder::instance()->clear();
    errorHandle(ErrorHandler::RemoteServiceError);
    setUserState(UserNotAuthenticated);
    setState(StateInitialize);
    return;
  }

  Q_ASSERT(m_private->m_serverData.initialized());

  SettingsHolder* settingsHolder = SettingsHolder::instance();

#if !defined(MVPN_ANDROID) && !defined(MVPN_IOS)
  if (!settingsHolder->postAuthenticationShown()) {
    setState(StatePostAuthentication);
    return;
  }
#endif

  if (!settingsHolder->telemetryPolicyShown()) {
    setState(StateTelemetryPolicy);
    return;
  }

  if (!m_private->m_deviceModel.hasCurrentDevice(keys())) {
    Q_ASSERT(m_private->m_deviceModel.activeDevices() ==
             m_private->m_user.maxDevices());
    emit recordGleanEvent(GleanSample::maxDeviceReached);
    setState(StateDeviceLimit);
    return;
  }

  // For 2.5 we need to regenerate the device key to allow the the custom DNS
  // feature. We can do it in background when the main view is shown.
  maybeRegenerateDeviceKey();

  if (m_state != StateUpdateRequired) {
    setState(StateMain);
  }

#ifdef MVPN_ADJUST
  // When the client is ready to be activated, we do not need adjustSDK anymore
  // (the subscription is done, and no extra events will be dispatched). We
  // cannot disable AdjustSDK at runtime, but we can disable it for the next
  // execution.
  if (settingsHolder->hasAdjustActivatable()) {
    settingsHolder->setAdjustActivatable(false);
  }
#endif
}

void MozillaVPN::setServerPublicKey(const QString& publicKey) {
  logger.debug() << "Set server public key:" << logger.keys(publicKey);
  m_serverPublicKey = publicKey;
}

void MozillaVPN::getStarted() {
  logger.debug() << "Get started";
  authenticate();
}

void MozillaVPN::authenticate() {
  return authenticateWithType(FeatureInAppAuth::instance()->isSupported()
                                  ? AuthenticationInApp
                                  : AuthenticationInBrowser);
}

void MozillaVPN::authenticateWithType(
    MozillaVPN::AuthenticationType authenticationType) {
  logger.debug() << "Authenticate";

  setState(StateAuthenticating);

  hideAlert();

  if (m_userState != UserNotAuthenticated) {
    // If we try to start an authentication flow when already logged in, there
    // is a bug elsewhere.
    Q_ASSERT(m_userState == UserLoggingOut);

    LogoutObserver* lo = new LogoutObserver(this);
    // Let's use QueuedConnection to avoid nexted tasks executions.
    connect(
        lo, &LogoutObserver::ready, this,
        [this, authenticationType]() {
          authenticateWithType(authenticationType);
        },
        Qt::QueuedConnection);
    return;
  }

  emit recordGleanEvent(GleanSample::authenticationStarted);

  TaskScheduler::scheduleTask(new TaskHeartbeat());
  TaskScheduler::scheduleTask(new TaskAuthenticate(authenticationType));
}

void MozillaVPN::abortAuthentication() {
  logger.warning() << "Abort authentication";
  Q_ASSERT(m_state == StateAuthenticating);
  setState(StateInitialize);

  emit recordGleanEvent(GleanSample::authenticationAborted);
}

void MozillaVPN::openLink(LinkType linkType) {
  logger.debug() << "Opening link: " << linkType;

  QString url;
  bool addEmailAddress = false;

  switch (linkType) {
    case LinkAccount:
      url = NetworkRequest::apiBaseUrl();
      url.append("/r/vpn/account");
      addEmailAddress = true;
      break;

    case LinkContact:
      url = NetworkRequest::apiBaseUrl();
      url.append("/r/vpn/contact");
      break;

    case LinkFeedback:
      url = NetworkRequest::apiBaseUrl();
      url.append("/r/vpn/client/feedback");
      break;

    case LinkForgotPassword:
      url = Constants::fxaUrl();
      url.append("/reset_password");
      break;

    case LinkHelpSupport:
      url = NetworkRequest::apiBaseUrl();
      url.append("/r/vpn/support");
      break;

    case LinkLeaveReview:
      Q_ASSERT(FeatureAppReview::instance()->isSupported());
      url =
#if defined(MVPN_IOS)
          "https://apps.apple.com/app/id1489407738?action=write-review";
#elif defined(MVPN_ANDROID)
          "https://play.google.com/store/apps/"
          "details?id=org.mozilla.firefox.vpn";
#else
          "";
#endif
      break;

    case LinkTermsOfService:
      url = NetworkRequest::apiBaseUrl();
      url.append("/r/vpn/terms");
      break;

    case LinkPrivacyNotice:
      url = NetworkRequest::apiBaseUrl();
      url.append("/r/vpn/privacy");
      break;

    case LinkUpdate:
      url = NetworkRequest::apiBaseUrl();
      url.append("/r/vpn/update/");
      url.append(Constants::PLATFORM_NAME);
      break;

    case LinkSubscriptionBlocked:
      url = NetworkRequest::apiBaseUrl();
      url.append("/r/vpn/subscriptionBlocked");
      break;
    case LinkSplitTunnelHelp:
      // TODO: This should link to a more helpful article
      url =
          "https://support.mozilla.org/kb/"
          "split-tunneling-use-mozilla-vpn-specific-apps-wind";
      break;
    case LinkInspector:
      Q_ASSERT(!Constants::inProduction());
      url = "https://mozilla-mobile.github.io/mozilla-vpn-client/inspector/";
      break;
    case LinkCaptivePortal:
      url = QString("http://%1/success.txt")
                .arg(SettingsHolder::instance()
                         ->captivePortalIpv4Addresses()
                         .first());
      break;

    default:
      qFatal("Unsupported link type!");
      return;
  }

  UrlOpener::open(url, addEmailAddress);
}

void MozillaVPN::openLinkUrl(const QString& linkUrl) {
  logger.debug() << "Opening link: " << linkUrl;
  UrlOpener::open(linkUrl);
}

void MozillaVPN::setToken(const QString& token) {
  SettingsHolder::instance()->setToken(token);
}

void MozillaVPN::authenticationCompleted(const QByteArray& json,
                                         const QString& token) {
  logger.debug() << "Authentication completed";

  emit recordGleanEvent(GleanSample::authenticationCompleted);

  if (!m_private->m_user.fromJson(json)) {
    logger.error() << "Failed to parse the User JSON data";
    errorHandle(ErrorHandler::RemoteServiceError);
    return;
  }

  if (!m_private->m_deviceModel.fromJson(keys(), json)) {
    logger.error() << "Failed to parse the DeviceModel JSON data";
    errorHandle(ErrorHandler::RemoteServiceError);
    return;
  }

  m_private->m_user.writeSettings();
  m_private->m_deviceModel.writeSettings();

  setToken(token);
  setUserState(UserAuthenticated);

  if (FeatureInAppPurchase::instance()->isSupported()) {
    if (m_private->m_user.subscriptionNeeded()) {
      TaskScheduler::scheduleTask(new TaskProducts());
      TaskScheduler::scheduleTask(
          new TaskFunction([this]() { maybeStateMain(); }));
      return;
    }
  }

  completeActivation();
}

MozillaVPN::RemovalDeviceOption MozillaVPN::maybeRemoveCurrentDevice() {
  logger.debug() << "Maybe remove current device";

  const Device* currentDevice = m_private->m_deviceModel.deviceFromUniqueId();
  if (!currentDevice) {
    logger.debug() << "No removal needed because the device doesn't exist yet";
    return DeviceNotFound;
  }

  if (currentDevice->publicKey() == m_private->m_keys.publicKey() &&
      !m_private->m_keys.privateKey().isEmpty()) {
    logger.debug()
        << "No removal needed because the private key is still fine.";
    return DeviceStillValid;
  }

  logger.debug() << "Removal needed";
  TaskScheduler::scheduleTask(new TaskRemoveDevice(currentDevice->publicKey()));
  return DeviceRemoved;
}

void MozillaVPN::completeActivation() {
  int deviceCount = m_private->m_deviceModel.activeDevices();

  // If we already have a device with the same name, let's remove it.
  RemovalDeviceOption option = maybeRemoveCurrentDevice();
  if (option == DeviceRemoved) {
    --deviceCount;
  }

  if (deviceCount >= m_private->m_user.maxDevices()) {
    maybeStateMain();
    return;
  }

  // Here we add the current device.
  if (m_private->m_keys.privateKey().isEmpty() ||
      !m_private->m_deviceModel.hasCurrentDevice(keys())) {
    addCurrentDeviceAndRefreshData();
  } else {
    // Let's fetch the account and the servers.
    TaskScheduler::scheduleTask(
        new TaskGroup({new TaskAccount(), new TaskServers()}));
  }

  if (FeatureInAppPurchase::instance()->isSupported()) {
    TaskScheduler::scheduleTask(new TaskProducts());
  }

  TaskScheduler::scheduleTask(new TaskSurveyData());

  // Finally we are able to activate the client.
  TaskScheduler::scheduleTask(new TaskFunction([this]() { maybeStateMain(); }));
}

void MozillaVPN::deviceAdded(const QString& deviceName,
                             const QString& publicKey,
                             const QString& privateKey) {
  Q_UNUSED(publicKey);
  logger.debug() << "Device added" << deviceName;

  SettingsHolder* settingsHolder = SettingsHolder::instance();
  Q_ASSERT(settingsHolder);

  settingsHolder->setPrivateKey(privateKey);
  settingsHolder->setPublicKey(publicKey);
  m_private->m_keys.storeKeys(privateKey, publicKey);

  settingsHolder->setDeviceKeyVersion(Constants::versionString());
}

void MozillaVPN::deviceRemoved(const QString& publicKey) {
  logger.debug() << "Device removed";

  m_private->m_deviceModel.removeDeviceFromPublicKey(publicKey);
}

bool MozillaVPN::setServerList(const QByteArray& serverData) {
  if (!m_private->m_serverCountryModel.fromJson(serverData)) {
    logger.error() << "Failed to store the server-countries";
    return false;
  }

  SettingsHolder::instance()->setServers(serverData);
  return true;
}

void MozillaVPN::serversFetched(const QByteArray& serverData) {
  logger.debug() << "Server fetched!";

  if (!setServerList(serverData)) {
    // This is OK. The check is done elsewhere.
    return;
  }

  // The serverData could be unset or invalid with the new server list.
  if (!m_private->m_serverData.initialized() ||
      !m_private->m_serverCountryModel.exists(m_private->m_serverData)) {
    m_private->m_serverCountryModel.pickRandom(m_private->m_serverData);
    Q_ASSERT(m_private->m_serverData.initialized());
    m_private->m_serverData.writeSettings();
  }
}

<<<<<<< HEAD
void MozillaVPN::subscriptionDetailsFetched(
    const QByteArray& subscriptionDetailsData) {
  logger.debug() << "Subscription details data fetched!";

  if (!m_private->m_subscriptionData.fromJson(subscriptionDetailsData)) {
    logger.error() << "Failed to parse the Subscription JSON data";
    errorHandle(ErrorHandler::RemoteServiceError);
    return;
  }

  emit subscriptionManagementNeeded();
}

void MozillaVPN::subscriptionDetailsFetchedTest() {
  emit subscriptionManagementNeeded();
}

=======
>>>>>>> 1b967f03
void MozillaVPN::deviceRemovalCompleted(const QString& publicKey) {
  logger.debug() << "Device removal task completed";
  m_private->m_deviceModel.stopDeviceRemovalFromPublicKey(publicKey, keys());
}

void MozillaVPN::removeDeviceFromPublicKey(const QString& publicKey) {
  logger.debug() << "Remove device";

  const Device* device =
      m_private->m_deviceModel.deviceFromPublicKey(publicKey);
  if (device) {
    // Let's inform the UI about what is going to happen.
    emit deviceRemoving(publicKey);
    TaskScheduler::scheduleTask(new TaskRemoveDevice(publicKey));

    if (m_state != StateDeviceLimit) {
      // To have a faster UI, we inform the device-model that this public key
      // is going to be removed.
      m_private->m_deviceModel.startDeviceRemovalFromPublicKey(publicKey);
    }
  }

  if (m_state != StateDeviceLimit) {
    return;
  }

  // Let's recover from the device-limit mode.
  Q_ASSERT(!m_private->m_deviceModel.hasCurrentDevice(keys()));

  // Here we add the current device.
  addCurrentDeviceAndRefreshData();

  // Finally we are able to activate the client.
  TaskScheduler::scheduleTask(new TaskFunction([this]() {
    if (m_state != StateDeviceLimit) {
      return;
    }

    maybeStateMain();
  }));
}

void MozillaVPN::submitFeedback(const QString& feedbackText, const qint8 rating,
                                const QString& category) {
  logger.debug() << "Submit Feedback";

  QString* buffer = new QString();
  QTextStream* out = new QTextStream(buffer);

  serializeLogs(out, [out, buffer, feedbackText, rating, category] {
    Q_ASSERT(out);
    Q_ASSERT(buffer);

    // buffer is getting copied by TaskSendFeedback so we can delete it
    // afterwards
    TaskScheduler::scheduleTask(
        new TaskSendFeedback(feedbackText, *buffer, rating, category));

    delete buffer;
    delete out;
  });
}

void MozillaVPN::createSupportTicket(const QString& email,
                                     const QString& subject,
                                     const QString& issueText,
                                     const QString& category) {
  logger.debug() << "Create support ticket";

  QString* buffer = new QString();
  QTextStream* out = new QTextStream(buffer);

  serializeLogs(out, [this, out, buffer, email, subject, issueText, category] {
    Q_ASSERT(out);
    Q_ASSERT(buffer);

    // buffer is getting copied by TaskCreateSupportTicket so we can delete it
    // afterwards
    Task* task = new TaskCreateSupportTicket(email, subject, issueText, *buffer,
                                             category);
    delete buffer;
    delete out;

    if (state() == StateAuthenticating && m_userState == UserNotAuthenticated) {
      TaskScheduler::scheduleTaskNow(task);
    } else {
      TaskScheduler::scheduleTask(task);
    }
  });
}

#ifdef MVPN_ANDROID
void MozillaVPN::launchPlayStore() {
  logger.debug() << "Launch Play Store";
  IAPHandler* iap = IAPHandler::instance();
  static_cast<AndroidIAPHandler*>(iap)->launchPlayStore();
}
#endif

void MozillaVPN::accountChecked(const QByteArray& json) {
  logger.debug() << "Account checked";

  if (!m_private->m_user.fromJson(json)) {
    logger.warning() << "Failed to parse the User JSON data";
    // We don't need to communicate it to the user. Let's ignore it.
    return;
  }

  if (!m_private->m_deviceModel.fromJson(keys(), json)) {
    logger.warning() << "Failed to parse the DeviceModel JSON data";
    // We don't need to communicate it to the user. Let's ignore it.
    return;
  }

  m_private->m_user.writeSettings();
  m_private->m_deviceModel.writeSettings();

  if (FeatureInAppPurchase::instance()->isSupported()) {
    if (m_private->m_user.subscriptionNeeded() && m_state == StateMain) {
      maybeStateMain();
      return;
    }
  }

  // To test the subscription needed view, comment out this line:
  // m_private->m_controller.subscriptionNeeded();
}

void MozillaVPN::surveyChecked(const QByteArray& json) {
  logger.debug() << "Survey checked";

  if (!m_private->m_surveyModel.fromJson(json)) {
    logger.error() << "Failed to parse the Survey JSON data";
    return;
  }

  m_private->m_surveyModel.writeSettings();
}

void MozillaVPN::cancelAuthentication() {
  logger.warning() << "Canceling authentication";

  if (m_state != StateAuthenticating) {
    // We cannot cancel tasks if we are not in authenticating state.
    return;
  }

  emit recordGleanEvent(GleanSample::authenticationAborted);

  reset(true);
}

void MozillaVPN::logout() {
  logger.debug() << "Logout";

  setAlert(LogoutAlert);
  setUserState(UserLoggingOut);

  TaskScheduler::deleteTasks();

  if (FeatureInAppPurchase::instance()->isSupported()) {
    IAPHandler* iap = IAPHandler::instance();
    iap->stopSubscription();
    iap->stopProductsRegistration();
  }

  // update-required state is the only one we want to keep when logging out.
  if (m_state != StateUpdateRequired) {
    setState(StateInitialize);
  }

  if (m_private->m_deviceModel.hasCurrentDevice(keys())) {
    TaskScheduler::scheduleTask(new TaskRemoveDevice(keys()->publicKey()));
  }

  TaskScheduler::scheduleTask(new TaskFunction([this]() { reset(false); }));
}

void MozillaVPN::reset(bool forceInitialState) {
  logger.debug() << "Cleaning up all";

  TaskScheduler::deleteTasks();

  SettingsHolder::instance()->clear();
  m_private->m_keys.forgetKeys();
  m_private->m_serverData.forget();

  if (FeatureInAppPurchase::instance()->isSupported()) {
    IAPHandler* iap = IAPHandler::instance();
    iap->stopSubscription();
    iap->stopProductsRegistration();
  }

  setUserState(UserNotAuthenticated);

  if (forceInitialState) {
    setState(StateInitialize);
  }
}

void MozillaVPN::setAlert(AlertType alert) {
  m_alertTimer.stop();

  if (alert != NoAlert) {
    m_alertTimer.start(1000 * HIDE_ALERT_SEC);
  }

  m_alert = alert;
  emit alertChanged();
}

void MozillaVPN::errorHandle(ErrorHandler::ErrorType error) {
  logger.debug() << "Handling error" << error;

  Q_ASSERT(error != ErrorHandler::NoError);

  AlertType alert = NoAlert;

  switch (error) {
    case ErrorHandler::VPNDependentConnectionError:
      if (controller()->state() == Controller::State::StateOn ||
          controller()->state() == Controller::State::StateConfirming) {
        // connection likely isn't stable yet
        logger.error() << "Ignore network error probably caused by enabled VPN";
        return;
      } else if (controller()->state() == Controller::State::StateOff) {
        // We are off, so this means a request failed, not the
        // VPN. Change it to No Connection
        alert = NoConnectionAlert;
        break;
      }
      [[fallthrough]];
    case ErrorHandler::ConnectionFailureError:
      alert = ConnectionFailedAlert;
      break;

    case ErrorHandler::NoConnectionError:
      if (connectionHealth()->isUnsettled()) {
        return;
      }
      alert = NoConnectionAlert;
      break;

    case ErrorHandler::AuthenticationError:
      alert = AuthenticationFailedAlert;
      break;

    case ErrorHandler::ControllerError:
      alert = ControllerErrorAlert;
      break;

    case ErrorHandler::RemoteServiceError:
      alert = RemoteServiceErrorAlert;
      break;

    case ErrorHandler::SubscriptionFailureError:
      alert = SubscriptionFailureAlert;
      break;

    case ErrorHandler::GeoIpRestrictionError:
      alert = GeoIpRestrictionAlert;
      break;

    case ErrorHandler::UnrecoverableError:
      alert = UnrecoverableErrorAlert;
      break;

    default:
      break;
  }

  setAlert(alert);

  logger.error() << "Alert:" << alert << "State:" << m_state;

  if (alert == NoAlert) {
    return;
  }

  // Any error in authenticating state sends to the Initial state.
  if (m_state == StateAuthenticating) {
    if (alert == GeoIpRestrictionAlert) {
      emit recordGleanEvent(GleanSample::authenticationFailureByGeo);
    } else {
      emit recordGleanEvent(GleanSample::authenticationFailure);
    }
    setState(StateInitialize);
    return;
  }

  if (alert == AuthenticationFailedAlert) {
    reset(true);
    return;
  }
}

void MozillaVPN::setServerCooldown(const QString& publicKey) {
  m_private->m_serverCountryModel.setServerCooldown(
      publicKey, Constants::SERVER_UNRESPONSIVE_COOLDOWN_SEC);
}

void MozillaVPN::setCooldownForAllServersInACity(const QString& countryCode,
                                                 const QString& cityCode) {
  m_private->m_serverCountryModel.setCooldownForAllServersInACity(
      countryCode, cityCode, Constants::SERVER_UNRESPONSIVE_COOLDOWN_SEC);
}

QList<Server> MozillaVPN::filterServerList(const QList<Server>& servers) const {
  QList<Server> results;
  qint64 now = QDateTime::currentSecsSinceEpoch();

  for (const Server& server : servers) {
    if (server.cooldownTimeout() <= now) {
      results.append(server);
    }
  }

  return results;
}

const QList<Server> MozillaVPN::exitServers() const {
  return filterServerList(
      m_private->m_serverCountryModel.servers(m_private->m_serverData));
}

const QList<Server> MozillaVPN::entryServers() const {
  if (!m_private->m_serverData.multihop()) {
    return QList<Server>();
  }
  ServerData sd;
  sd.update(m_private->m_serverData.entryCountryCode(),
            m_private->m_serverData.entryCityName());
  return filterServerList(m_private->m_serverCountryModel.servers(sd));
}

void MozillaVPN::changeServer(const QString& countryCode, const QString& city,
                              const QString& entryCountryCode,
                              const QString& entryCity) {
  m_private->m_serverData.update(countryCode, city, entryCountryCode,
                                 entryCity);
  m_private->m_serverData.writeSettings();

  // Update the list of recent connections.
  QString description = m_private->m_serverData.toString();
  QStringList recent = SettingsHolder::instance()->recentConnections();
  int index = recent.indexOf(description);
  if (index == 0) {
    // This is already the most-recent connection.
    return;
  }

  if (index > 0) {
    recent.removeAt(index);
  } else {
    while (recent.count() >= Constants::RECENT_CONNECTIONS_MAX_COUNT) {
      recent.removeLast();
    }
  }
  recent.prepend(description);
  SettingsHolder::instance()->setRecentConnections(recent);
}

void MozillaVPN::postAuthenticationCompleted() {
  logger.debug() << "Post authentication completed";

  SettingsHolder* settingsHolder = SettingsHolder::instance();
  settingsHolder->setPostAuthenticationShown(true);

  // Super racy, but it could happen that we are already in update-required
  // state.
  if (m_state == StateUpdateRequired) {
    return;
  }

  maybeStateMain();
}

void MozillaVPN::mainWindowLoaded() {
  logger.debug() << "main window loaded";

#ifndef MVPN_WASM
  // Initialize glean with an async call because at this time, QQmlEngine does
  // not have root objects yet to see the current graphics API in use.
  logger.debug() << "Initializing Glean";
  QTimer::singleShot(0, this, &MozillaVPN::initializeGlean);

  // Setup regular glean ping sending
  connect(&m_gleanTimer, &QTimer::timeout, this, &MozillaVPN::sendGleanPings);
  m_gleanTimer.start(Constants::gleanTimeoutMsec());
  m_gleanTimer.setSingleShot(false);
#endif
}

void MozillaVPN::telemetryPolicyCompleted() {
  logger.debug() << "telemetry policy completed";

  SettingsHolder* settingsHolder = SettingsHolder::instance();
  settingsHolder->setTelemetryPolicyShown(true);

  // Super racy, but it could happen that we are already in update-required
  // state.
  if (m_state == StateUpdateRequired) {
    return;
  }

  if (m_userState != UserAuthenticated) {
    authenticate();
    return;
  }

  maybeStateMain();
}

void MozillaVPN::setUpdateRecommended(bool value) {
  m_updateRecommended = value;
  emit updateRecommendedChanged();
}

void MozillaVPN::setUserState(UserState state) {
  logger.debug() << "User authentication state:" << state;
  if (m_userState != state) {
    m_userState = state;
    emit userStateChanged();
  }
}

void MozillaVPN::startSchedulingPeriodicOperations() {
  logger.debug() << "Start scheduling account and servers"
                 << Constants::schedulePeriodicTaskTimerMsec();
  m_periodicOperationsTimer.start(Constants::schedulePeriodicTaskTimerMsec());
}

void MozillaVPN::stopSchedulingPeriodicOperations() {
  logger.debug() << "Stop scheduling account and servers";
  m_periodicOperationsTimer.stop();
}

bool MozillaVPN::writeAndShowLogs(QStandardPaths::StandardLocation location) {
  return writeLogs(location, [](const QString& filename) {
    logger.debug() << "Opening the logFile somehow:" << filename;
    QUrl url = QUrl::fromLocalFile(filename);
    UrlOpener::open(url);
  });
}

bool MozillaVPN::writeLogs(
    QStandardPaths::StandardLocation location,
    std::function<void(const QString& filename)>&& a_callback) {
  logger.debug() << "Trying to save logs in:" << location;

  std::function<void(const QString& filename)> callback = std::move(a_callback);

  if (!QFileInfo::exists(QStandardPaths::writableLocation(location))) {
    return false;
  }

  QString filename;
  QDate now = QDate::currentDate();

  QTextStream(&filename) << "mozillavpn-" << now.year() << "-" << now.month()
                         << "-" << now.day() << ".txt";

  QDir logDir(QStandardPaths::writableLocation(location));
  QString logFile = logDir.filePath(filename);

  if (QFileInfo::exists(logFile)) {
    logger.warning() << logFile << "exists. Let's try a new filename";

    for (uint32_t i = 1;; ++i) {
      QString filename;
      QTextStream(&filename)
          << "mozillavpn-" << now.year() << "-" << now.month() << "-"
          << now.day() << "_" << i << ".txt";
      logFile = logDir.filePath(filename);
      if (!QFileInfo::exists(logFile)) {
        logger.debug() << "Filename found!" << i;
        break;
      }
    }
  }

  logger.debug() << "Writing logs into: " << logFile;

  QFile* file = new QFile(logFile);
  if (!file->open(QIODevice::WriteOnly | QIODevice::Text)) {
    logger.error() << "Failed to open the logfile";
    delete file;
    return false;
  }

  QTextStream* out = new QTextStream(file);
  serializeLogs(out, [callback = std::move(callback), logFile, file, out]() {
    Q_ASSERT(out);
    Q_ASSERT(file);
    delete out;
    delete file;

    callback(logFile);
  });

  return true;
}

void MozillaVPN::serializeLogs(QTextStream* out,
                               std::function<void()>&& a_finalizeCallback) {
  std::function<void()> finalizeCallback = std::move(a_finalizeCallback);

  *out << "Mozilla VPN logs" << Qt::endl
       << "================" << Qt::endl
       << Qt::endl;

  LogHandler::writeLogs(*out);

  MozillaVPN::instance()->controller()->getBackendLogs(
      [out,
       finalizeCallback = std::move(finalizeCallback)](const QString& logs) {
        logger.debug() << "Logs from the backend service received";

        *out << Qt::endl
             << Qt::endl
             << "Mozilla VPN backend logs" << Qt::endl
             << "========================" << Qt::endl
             << Qt::endl;

        if (!logs.isEmpty()) {
          *out << logs;
        } else {
          *out << "No logs from the backend.";
        }
        *out << Qt::endl;
        *out << "==== SETTINGS ====" << Qt::endl;
        *out << SettingsHolder::instance()->getReport();
        *out << "==== DEVICE ====" << Qt::endl;
        *out << Device::currentDeviceReport();
        *out << Qt::endl;

        finalizeCallback();
      });
}

bool MozillaVPN::viewLogs() {
  logger.debug() << "View logs";

  if (!FeatureShareLogs::instance()->isSupported()) {
    logger.error() << "ViewLogs Called on unsupported OS or version!";
    return false;
  }

#if defined(MVPN_ANDROID) || defined(MVPN_IOS)
  QString* buffer = new QString();
  QTextStream* out = new QTextStream(buffer);
  bool ok = true;
  serializeLogs(out, [buffer, out
#  if defined(MVPN_ANDROID)
                      ,
                      &ok
#  endif
  ]() {
    Q_ASSERT(out);
    Q_ASSERT(buffer);

#  if defined(MVPN_ANDROID)
    ok = AndroidUtils::ShareText(*buffer);
#  else
    IOSUtils::shareLogs(*buffer);
#  endif

    delete out;
    delete buffer;
  });
  return ok;
#endif

  if (writeAndShowLogs(QStandardPaths::DesktopLocation)) {
    return true;
  }

  if (writeAndShowLogs(QStandardPaths::HomeLocation)) {
    return true;
  }

  if (writeAndShowLogs(QStandardPaths::TempLocation)) {
    return true;
  }

  qWarning()
      << "No Desktop, no Home, no Temp folder. Unable to store the log files.";
  return false;
}

void MozillaVPN::retrieveLogs() {
  logger.debug() << "Retrieve logs";

  QString* buffer = new QString();
  QTextStream* out = new QTextStream(buffer);

  serializeLogs(out, [this, buffer, out]() {
    Q_ASSERT(out);
    Q_ASSERT(buffer);

    delete out;
    emit logsReady(*buffer);
    delete buffer;
  });
}

void MozillaVPN::storeInClipboard(const QString& text) {
  logger.debug() << "Store in clipboard";
  QApplication::clipboard()->setText(text);
}

void MozillaVPN::cleanupLogs() {
  logger.debug() << "Cleanup logs";
  LogHandler::instance()->cleanupLogs();
  MozillaVPN::instance()->controller()->cleanupBackendLogs();
}

bool MozillaVPN::modelsInitialized() const {
  logger.debug() << "Checking model initialization";
  if (!m_private->m_user.initialized()) {
    logger.error() << "User model not initialized";
    return false;
  }

  if (!m_private->m_serverCountryModel.initialized()) {
    logger.error() << "Server country model not initialized";
    return false;
  }

  if (!m_private->m_deviceModel.initialized()) {
    logger.error() << "Device model not initialized";
    return false;
  }

  if (!m_private->m_deviceModel.hasCurrentDevice(&m_private->m_keys)) {
    logger.error() << "Current device not registered";
    return false;
  }

  if (!m_private->m_keys.initialized()) {
    logger.error() << "Key model not initialized";
    return false;
  }

  return true;
}

void MozillaVPN::requestSettings() {
  logger.debug() << "Settings required";

  QmlEngineHolder::instance()->showWindow();
  emit settingsNeeded();
}

void MozillaVPN::requestAbout() {
  logger.debug() << "About view requested";

  QmlEngineHolder::instance()->showWindow();
  emit aboutNeeded();
}

void MozillaVPN::requestViewLogs() {
  logger.debug() << "View log requested";

  QmlEngineHolder::instance()->showWindow();
  emit viewLogsNeeded();
}

void MozillaVPN::requestContactUs() {
  logger.debug() << "Contact us view requested";

  QmlEngineHolder::instance()->showWindow();
  emit contactUsNeeded();
}

void MozillaVPN::activate() {
  logger.debug() << "VPN tunnel activation";

  TaskScheduler::deleteTasks();

  // We are about to connect. If the device key needs to be regenerated, this
  // is the right time to do it.
  maybeRegenerateDeviceKey();

  TaskScheduler::scheduleTask(
      new TaskControllerAction(TaskControllerAction::eActivate));
}

void MozillaVPN::deactivate() {
  logger.debug() << "VPN tunnel deactivation";

  TaskScheduler::deleteTasks();
  TaskScheduler::scheduleTask(
      new TaskControllerAction(TaskControllerAction::eDeactivate));
}

void MozillaVPN::silentSwitch() {
  logger.debug() << "VPN tunnel silent server switch";

  // Let's delete all the tasks before running the silent-switch op. If we are
  // here, the connection does not work and we don't want to wait for timeouts
  // to run the silenct-switch.
  TaskScheduler::deleteTasks();
  TaskScheduler::scheduleTask(
      new TaskControllerAction(TaskControllerAction::eSilentSwitch));
}

void MozillaVPN::refreshDevices() {
  logger.debug() << "Refresh devices";

  if (m_state == StateMain) {
    TaskScheduler::scheduleTask(
        new TaskGroup({new TaskAccount(), new TaskServers()}));
  }
}

void MozillaVPN::quit() {
  logger.debug() << "quit";
  TaskScheduler::deleteTasks();

#if QT_VERSION >= 0x060000 && QT_VERSION < 0x060300
  // Qt5Compat.GraphicalEffects makes the app crash on shutdown. Let's do a
  // quick exit. See: https://bugreports.qt.io/browse/QTBUG-100687

  SettingsHolder::instance()->sync();
  exit(0);
#endif

  qApp->quit();
}

void MozillaVPN::subscriptionStarted(const QString& productIdentifier) {
  logger.debug() << "Subscription started" << productIdentifier;

  setState(StateSubscriptionInProgress);

  IAPHandler* iap = IAPHandler::instance();

  // If IAP is not ready (race condition), register the products again.
  if (!iap->hasProductsRegistered()) {
    TaskScheduler::scheduleTask(new TaskProducts());
    TaskScheduler::scheduleTask(new TaskFunction([this, productIdentifier]() {
      subscriptionStarted(productIdentifier);
    }));

    return;
  }

  iap->startSubscription(productIdentifier);

  emit recordGleanEvent(GleanSample::iapSubscriptionStarted);
}

void MozillaVPN::restoreSubscriptionStarted() {
  logger.debug() << "Restore subscription started";

  setState(StateSubscriptionInProgress);

  IAPHandler::instance()->startRestoreSubscription();

  emit recordGleanEvent(GleanSample::iapRestoreSubStarted);
}

void MozillaVPN::subscriptionCompleted() {
#ifdef MVPN_ANDROID
  // This is Android only
  // iOS can end up here if the subsciption get finished outside of the IAP
  // process
  if (m_state != StateSubscriptionInProgress) {
    // We could hit this in android flow if we're doing a late acknowledgement.
    // And ignoring is fine.
    logger.warning()
        << "Random subscription completion received. Let's ignore it.";
    return;
  }
#endif

  logger.debug() << "Subscription completed";

#ifdef MVPN_ADJUST
  AdjustHandler::trackEvent(Constants::ADJUST_SUBSCRIPTION_COMPLETED);
#endif

  emit recordGleanEvent(GleanSample::iapSubscriptionCompleted);

  completeActivation();
}

void MozillaVPN::billingNotAvailable() {
  // If a subscription isn't needed, billingNotAvailable is
  // a no-op because we don't need the billing client.
  if (m_private->m_user.subscriptionNeeded()) {
    setState(StateBillingNotAvailable);
  }
}

void MozillaVPN::subscriptionNotValidated() {
  setState(StateSubscriptionNotValidated);
  emit recordGleanEventWithExtraKeys(GleanSample::iapSubscriptionFailed,
                                     {{"error", "not-validated"}});
}

void MozillaVPN::subscriptionFailed() {
  subscriptionFailedInternal(false /* canceled by user */);
  emit recordGleanEventWithExtraKeys(GleanSample::iapSubscriptionFailed,
                                     {{"error", "failed"}});
}

void MozillaVPN::subscriptionCanceled() {
  subscriptionFailedInternal(true /* canceled by user */);
  emit recordGleanEventWithExtraKeys(GleanSample::iapSubscriptionFailed,
                                     {{"error", "canceled"}});
}

void MozillaVPN::subscriptionFailedInternal(bool canceledByUser) {
#ifdef MVPN_IOS
  // This is iOS only.
  // Android can legitimately end up here on a skuDetailsFailed.
  if (m_state != StateSubscriptionInProgress) {
    logger.warning()
        << "Random subscription failure received. Let's ignore it.";
    return;
  }
#endif

  logger.debug() << "Subscription failed or canceled";

  // Let's go back to the subscription needed.
  setState(StateSubscriptionNeeded);

  if (!canceledByUser) {
    errorHandle(ErrorHandler::SubscriptionFailureError);
  }

  TaskScheduler::scheduleTask(
      new TaskGroup({new TaskAccount(), new TaskServers()}));
  TaskScheduler::scheduleTask(new TaskFunction([this]() {
    if (!m_private->m_user.subscriptionNeeded() &&
        m_state == StateSubscriptionNeeded) {
      maybeStateMain();
      return;
    }
  }));
}

void MozillaVPN::alreadySubscribed() {
#ifdef MVPN_IOS
  // This randomness is an iOS only issue
  // TODO - How can we make this cleaner in the future
  if (m_state != StateSubscriptionInProgress) {
    logger.warning()
        << "Random already-subscribed notification received. Let's ignore it.";
    return;
  }
#endif

  logger.info() << "Setting state: Subscription Blocked";
  setState(StateSubscriptionBlocked);

  emit recordGleanEventWithExtraKeys(GleanSample::iapSubscriptionFailed,
                                     {{"error", "alrady-subscribed"}});
}

void MozillaVPN::update() {
  logger.debug() << "Update";

  setUpdating(true);

  // The windows installer will stop the client and daemon before installation
  // so it's not necessary to disable the VPN to perform an upgrade.
#ifndef MVPN_WINDOWS
  if (m_private->m_controller.state() != Controller::StateOff &&
      m_private->m_controller.state() != Controller::StateInitializing) {
    deactivate();
    return;
  }
#endif

  m_private->m_releaseMonitor.updateSoon();
}

void MozillaVPN::setUpdating(bool updating) {
  m_updating = updating;
  emit updatingChanged();
}

void MozillaVPN::controllerStateChanged() {
  logger.debug() << "Controller state changed";

  if (!m_controllerInitialized) {
    m_controllerInitialized = true;

    if (SettingsHolder::instance()->startAtBoot()) {
      logger.debug() << "Start on boot";
      activate();
    }
  }

  if (m_updating && m_private->m_controller.state() == Controller::StateOff) {
    update();
  }

  NetworkManager::instance()->clearCache();
}

void MozillaVPN::backendServiceRestore() {
  logger.debug() << "Background service restore request";
  // TODO
}

void MozillaVPN::heartbeatCompleted(bool success) {
  logger.debug() << "Server-side check done:" << success;

  if (!success) {
    m_private->m_controller.backendFailure();
    return;
  }

  if (m_state != StateBackendFailure) {
    return;
  }

  if (!modelsInitialized() || m_userState != UserAuthenticated) {
    setState(StateInitialize);
    return;
  }

  maybeStateMain();
}

void MozillaVPN::triggerHeartbeat() {
  TaskScheduler::scheduleTask(new TaskHeartbeat());
}

void MozillaVPN::addCurrentDeviceAndRefreshData() {
  TaskScheduler::scheduleTask(
      new TaskAddDevice(Device::currentDeviceName(), Device::uniqueDeviceId()));
  TaskScheduler::scheduleTask(
      new TaskGroup({new TaskAccount(), new TaskServers()}));
}

void MozillaVPN::openAppStoreReviewLink() {
  Q_ASSERT(FeatureAppReview::instance()->isSupported());
  openLink(LinkType::LinkLeaveReview);
}

bool MozillaVPN::validateUserDNS(const QString& dns) const {
  return DNSHelper::validateUserDNS(dns);
}

void MozillaVPN::maybeRegenerateDeviceKey() {
  SettingsHolder* settingsHolder = SettingsHolder::instance();
  Q_ASSERT(settingsHolder);

  if (settingsHolder->hasDeviceKeyVersion() &&
      VersionApi::compareVersions(settingsHolder->deviceKeyVersion(),
                                  "2.5.0") >= 0) {
    return;
  }

  // We need a new device key only if the user wants to use custom DNS servers.
  if (settingsHolder->dnsProvider() == SettingsHolder::DnsProvider::Gateway) {
    logger.debug() << "Removal needed but no custom DNS used.";
    return;
  }

  Q_ASSERT(m_private->m_deviceModel.hasCurrentDevice(keys()));

  logger.debug() << "Removal needed for the 2.5 key regeneration.";

  // We do not need to remove the current device! guardian-website "overwrites"
  // the current device key when we submit a new one.
  addCurrentDeviceAndRefreshData();
  TaskScheduler::scheduleTask(new TaskFunction([this]() {
    if (!modelsInitialized()) {
      logger.error() << "Failed to complete the key regeneration";
      errorHandle(ErrorHandler::RemoteServiceError);
      setUserState(UserNotAuthenticated);
      return;
    }
  }));
}

void MozillaVPN::hardReset() {
  SettingsHolder* settingsHolder = SettingsHolder::instance();
  Q_ASSERT(settingsHolder);
  settingsHolder->hardReset();
}

void MozillaVPN::hardResetAndQuit() {
  logger.debug() << "Hard reset and quit";
  hardReset();
  quit();
}

void MozillaVPN::crashTest() {
  logger.debug() << "Crashing Application";
  char* text = new char[100];
  delete[] text;
  delete[] text;
}

// static
QString MozillaVPN::devVersion() {
  QString out;
  QTextStream stream(&out);

  stream << "Qt version: <b>";
  stream << qVersion();
  stream << "</b> - compiled: <b>";
  stream << QT_VERSION_STR;
  stream << "</b>";

  return out;
}

// static
QString MozillaVPN::graphicsApi() {
#if QT_VERSION < 0x060000
  return "qt5-angle";
#else
  QQuickWindow* window =
      qobject_cast<QQuickWindow*>(QmlEngineHolder::instance()->window());
  Q_ASSERT(window);

  switch (window->rendererInterface()->graphicsApi()) {
    case QSGRendererInterface::Software:
      return "software";
    case QSGRendererInterface::OpenVG:
    case QSGRendererInterface::OpenGL:
      return "openGL/openVG";
    case QSGRendererInterface::Direct3D11:
      return "Direct3D11";
    case QSGRendererInterface::Vulkan:
      return "Vulkan";
    case QSGRendererInterface::Metal:
      return "Metal";
    case QSGRendererInterface::Unknown:
    case QSGRendererInterface::Null:
    default:
      return "unknown";
  }
#endif
}

void MozillaVPN::requestDeleteAccount() {
  logger.debug() << "delete account";
  Q_ASSERT(FeatureAccountDeletion::instance()->isSupported());
  TaskScheduler::scheduleTask(new TaskDeleteAccount(m_private->m_user.email()));
}

void MozillaVPN::cancelAccountDeletion() {
  logger.warning() << "Canceling account deletion";
  AuthenticationInApp::instance()->terminateSession();
<<<<<<< HEAD
=======
}

void MozillaVPN::getSubscriptionDetails() {
  logger.debug() << "Get subscription details";

  if (m_state == StateMain) {
    TaskScheduler::scheduleTask(
      new TaskGetSubscriptionDetails(m_private->m_user.email()));
  }
>>>>>>> 1b967f03
}<|MERGE_RESOLUTION|>--- conflicted
+++ resolved
@@ -718,7 +718,6 @@
   }
 }
 
-<<<<<<< HEAD
 void MozillaVPN::subscriptionDetailsFetched(
     const QByteArray& subscriptionDetailsData) {
   logger.debug() << "Subscription details data fetched!";
@@ -732,12 +731,11 @@
   emit subscriptionManagementNeeded();
 }
 
+// TODO: Remove, only for debugging purposes.
 void MozillaVPN::subscriptionDetailsFetchedTest() {
   emit subscriptionManagementNeeded();
 }
 
-=======
->>>>>>> 1b967f03
 void MozillaVPN::deviceRemovalCompleted(const QString& publicKey) {
   logger.debug() << "Device removal task completed";
   m_private->m_deviceModel.stopDeviceRemovalFromPublicKey(publicKey, keys());
@@ -1792,8 +1790,6 @@
 void MozillaVPN::cancelAccountDeletion() {
   logger.warning() << "Canceling account deletion";
   AuthenticationInApp::instance()->terminateSession();
-<<<<<<< HEAD
-=======
 }
 
 void MozillaVPN::getSubscriptionDetails() {
@@ -1803,5 +1799,4 @@
     TaskScheduler::scheduleTask(
       new TaskGetSubscriptionDetails(m_private->m_user.email()));
   }
->>>>>>> 1b967f03
 }