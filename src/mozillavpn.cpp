--- conflicted
+++ resolved
@@ -1782,14 +1782,11 @@
 void MozillaVPN::cancelReauthentication() {
   logger.warning() << "Canceling reauthentication";
   AuthenticationInApp::instance()->terminateSession();
-<<<<<<< HEAD
 
   cancelAuthentication();
-=======
 }
 
 void MozillaVPN::updateViewShown() {
   logger.debug() << "Update view shown";
   Updater::updateViewShown();
->>>>>>> 4b8b6179
 }