--- conflicted
+++ resolved
@@ -807,47 +807,6 @@
                        MozillaVPN::instance()->requestContactUs();
                        return QJsonObject();
                      }},
-<<<<<<< HEAD
-    InspectorCommand{"open_subscription_management", "Open subscription managment view", 0,
-                     [](InspectorHandler*, const QList<QByteArray>&) {
-                       MozillaVPN::instance()->requestSubscriptionManagement();
-                       return QJsonObject();
-                     }},
-    InspectorCommand{
-        "enable_feature", "Enable a feature", 1,
-        [](InspectorHandler*, const QList<QByteArray>& arguments) {
-          QString featureName = arguments[1];
-          const Feature* feature = Feature::getOrNull(featureName);
-          if (!feature) {
-            QJsonObject obj;
-            obj["error"] = "Feature does not exist";
-            return obj;
-          }
-
-          SettingsHolder* settingsHolder = SettingsHolder::instance();
-          Q_ASSERT(settingsHolder);
-
-          QStringList devModeFeatureFlags =
-              settingsHolder->devModeFeatureFlags();
-          if (!devModeFeatureFlags.contains(featureName)) {
-            devModeFeatureFlags.append(featureName);
-            settingsHolder->setDevModeFeatureFlags(devModeFeatureFlags);
-          }
-
-          return QJsonObject();
-        }},
-
-    InspectorCommand{
-        "disable_feature", "Disable a feature", 1,
-        [](InspectorHandler*, const QList<QByteArray>& arguments) {
-          QString featureName = arguments[1];
-          const Feature* feature = Feature::getOrNull(featureName);
-          if (!feature) {
-            QJsonObject obj;
-            obj["error"] = "Feature does not exist";
-            return obj;
-          }
-=======
     InspectorCommand{"flip_on_feature", "Flip On a feature", 1,
                      [](InspectorHandler*, const QList<QByteArray>& arguments) {
                        QString featureName = arguments[1];
@@ -857,7 +816,6 @@
                          obj["error"] = "Feature does not exist";
                          return obj;
                        }
->>>>>>> 28eda07c
 
                        FeatureList::instance()->toggleForcedEnable(
                            arguments[1]);
