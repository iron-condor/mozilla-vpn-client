--- conflicted
+++ resolved
@@ -158,11 +158,6 @@
               captivePortalAlertChanged)
 GETSETDEFAULT(SETTINGS_STARTATBOOT_DEFAULT, bool, toBool, SETTINGS_STARTATBOOT,
               hasStartAtBoot, startAtBoot, setStartAtBoot, startAtBootChanged)
-<<<<<<< HEAD
-=======
-GETSETDEFAULT(QString(), QString, toString, SETTINGS_LANGUAGECODE,
-              hasLanguageCode, languageCode, setLanguageCode,
-              languageCodeChanged)
 GETSETDEFAULT(SETTINGS_PROTECTSELECTEDAPPS_DEFAULT, bool, toBool,
               SETTINGS_PROTECTSELECTEDAPPS, hasProtectSelectedApps,
               protectSelectedApps, setProtectSelectedApps,
@@ -170,7 +165,6 @@
 GETSETDEFAULT(SETTINGS_VPNDISABLEDAPPS_DEFAULT, QStringList, toStringList,
               SETTINGS_VPNDISABLEDAPPS, hasVpnDisabledApps, vpnDisabledApps,
               setVpnDisabledApps, vpnDisabledAppsChanged)
->>>>>>> b4ec83f5
 
 #undef GETSETDEFAULT
 
@@ -221,12 +215,9 @@
 GETSET(bool, toBool, SETTINGS_POSTAUTHENTICATIONSHOWN,
        hasPostAuthenticationShown, postAuthenticationShown,
        setPostAuthenticationShown);
-<<<<<<< HEAD
 GETSET(QString, toString, SETTINGS_LANGUAGECODE, hasLanguageCode, languageCode,
        setLanguageCode);
 
-=======
->>>>>>> b4ec83f5
 #ifdef MVPN_ANDROID
 GETSET(bool, toBool, SETTINGS_NATIVEANDROIDSDATAMIGRATED,
        hasNativeAndroidDataMigrated, nativeAndroidDataMigrated,
