--- conflicted
+++ resolved
@@ -22,210 +22,6 @@
 
     logger.log() << "MozillaVPN" << APP_VERSION;
 
-<<<<<<< HEAD
-    // The application.
-    QApplication::setAttribute(Qt::AA_EnableHighDpiScaling);
-    QApplication app(argc, argv);
-
-    QCoreApplication::setApplicationName("Mozilla VPN");
-    QCoreApplication::setApplicationVersion(APP_VERSION);
-
-    QIcon icon("://ui/resources/logo-dock.png");
-
-    app.setWindowIcon(icon);
-
-    QCommandLineParser parser;
-    parser.setApplicationDescription(
-        qtTrId("vpn.main.productDescription"));
-    parser.addHelpOption();
-    parser.addVersionOption();
-
-    QCommandLineOption minimizedOption(QStringList() << "m"
-                                                     << "minimized",
-                                        //% "Start minimized"
-                                        qtTrId("vpn.main.startMinimized"));
-    parser.addOption(minimizedOption);
-
-    QCommandLineOption startAtBootOption(QStringList() << "s"
-                                                       << "start-at-boot",
-                                        //% "Start at boot (if configured)"
-                                        qtTrId("vpn.main.startOnBoot"));
-    parser.addOption(startAtBootOption);
-
-    parser.process(app);
-
-    // Signal handling for a proper shutdown.
-    SignalHandler sh;
-    QObject::connect(&sh, &SignalHandler::quitRequested, [&]() {
-        MozillaVPN::instance()->controller()->quit();
-    });
-
-    // Font loader
-    FontLoader::loadFonts();
-
-    // Create the QML engine and expose a few internal objects.
-    QQmlApplicationEngine engine;
-
-    MozillaVPN::createInstance(&app, &engine, parser.isSet(minimizedOption));
-
-    if (parser.isSet(startAtBootOption)) {
-        logger.log() << "Maybe start at boot";
-
-        if (!MozillaVPN::instance()->settingsHolder()->startAtBoot()) {
-            logger.log() << "We don't need to start at boot.";
-            return 0;
-        }
-    }
-
-#ifdef MACOS_INTEGRATION
-    MacOSStartAtBootWatcher startAtBootWatcher(
-        MozillaVPN::instance()->settingsHolder()->startAtBoot());
-    QObject::connect(MozillaVPN::instance()->settingsHolder(),
-                     &SettingsHolder::startAtBootChanged,
-                     &startAtBootWatcher,
-                     &MacOSStartAtBootWatcher::startAtBootChanged);
-#endif
-
-#if defined (__linux__) && !defined (__ANDROID__)
-    // Dependencies - so far, only for linux.
-    if (!LinuxDependencies::checkDependencies()) {
-        return 1;
-    }
-#endif
-
-    qmlRegisterSingletonType<MozillaVPN>(
-        "Mozilla.VPN", 1, 0, "VPN", [](QQmlEngine *, QJSEngine *) -> QObject * {
-            QObject *obj = MozillaVPN::instance();
-            QQmlEngine::setObjectOwnership(obj, QQmlEngine::CppOwnership);
-            return obj;
-        });
-
-    qmlRegisterSingletonType<MozillaVPN>(
-        "Mozilla.VPN", 1, 0, "VPNController", [](QQmlEngine *, QJSEngine *) -> QObject * {
-            QObject *obj = MozillaVPN::instance()->controller();
-            QQmlEngine::setObjectOwnership(obj, QQmlEngine::CppOwnership);
-            return obj;
-        });
-
-    qmlRegisterSingletonType<MozillaVPN>(
-        "Mozilla.VPN", 1, 0, "VPNUser", [](QQmlEngine *, QJSEngine *) -> QObject * {
-            QObject *obj = MozillaVPN::instance()->user();
-            QQmlEngine::setObjectOwnership(obj, QQmlEngine::CppOwnership);
-            return obj;
-        });
-
-    qmlRegisterSingletonType<MozillaVPN>(
-        "Mozilla.VPN", 1, 0, "VPNDeviceModel", [](QQmlEngine *, QJSEngine *) -> QObject * {
-            QObject *obj = MozillaVPN::instance()->deviceModel();
-            QQmlEngine::setObjectOwnership(obj, QQmlEngine::CppOwnership);
-            return obj;
-        });
-
-    qmlRegisterSingletonType<MozillaVPN>(
-        "Mozilla.VPN", 1, 0, "VPNServerCountryModel", [](QQmlEngine *, QJSEngine *) -> QObject * {
-            QObject *obj = MozillaVPN::instance()->serverCountryModel();
-            QQmlEngine::setObjectOwnership(obj, QQmlEngine::CppOwnership);
-            return obj;
-        });
-
-    qmlRegisterSingletonType<MozillaVPN>(
-        "Mozilla.VPN", 1, 0, "VPNCurrentServer", [](QQmlEngine *, QJSEngine *) -> QObject * {
-            QObject *obj = MozillaVPN::instance()->currentServer();
-            QQmlEngine::setObjectOwnership(obj, QQmlEngine::CppOwnership);
-            return obj;
-        });
-
-    qmlRegisterSingletonType<MozillaVPN>(
-        "Mozilla.VPN", 1, 0, "VPNConnectionHealth", [](QQmlEngine *, QJSEngine *) -> QObject * {
-            QObject *obj = MozillaVPN::instance()->connectionHealth();
-            QQmlEngine::setObjectOwnership(obj, QQmlEngine::CppOwnership);
-            return obj;
-        });
-
-    qmlRegisterSingletonType<MozillaVPN>(
-        "Mozilla.VPN", 1, 0, "VPNLocalizer", [](QQmlEngine *, QJSEngine *) -> QObject * {
-            QObject *obj = MozillaVPN::instance()->localizer();
-            QQmlEngine::setObjectOwnership(obj, QQmlEngine::CppOwnership);
-            return obj;
-        });
-
-    qmlRegisterSingletonType<MozillaVPN>(
-        "Mozilla.VPN", 1, 0, "VPNSettings", [](QQmlEngine *, QJSEngine *) -> QObject * {
-            QObject *obj = MozillaVPN::instance()->settingsHolder();
-            QQmlEngine::setObjectOwnership(obj, QQmlEngine::CppOwnership);
-            return obj;
-        });
-
-    qmlRegisterSingletonType<MozillaVPN>(
-        "Mozilla.VPN", 1, 0, "VPNConnectionData", [](QQmlEngine *, QJSEngine *) -> QObject * {
-            QObject *obj = MozillaVPN::instance()->connectionDataHolder();
-            QQmlEngine::setObjectOwnership(obj, QQmlEngine::CppOwnership);
-            return obj;
-        });
-
-    QObject::connect(MozillaVPN::instance()->settingsHolder(),
-                     &SettingsHolder::languageCodeChanged,
-                     [engine = &engine](const QString &languageCode) {
-                         logger.log() << "Storing the languageCode:" << languageCode;
-                         MozillaVPN::instance()->localizer()->loadLanguage(languageCode);
-                         engine->retranslate();
-                     });
-
-    QObject::connect(MozillaVPN::instance()->controller(),
-                     &Controller::readyToQuit,
-                     &app,
-                     QCoreApplication::quit,
-                     Qt::QueuedConnection);
-
-    // Here is the main QML file.
-    const QUrl url(QStringLiteral("qrc:/ui/main.qml"));
-    QObject::connect(
-        &engine,
-        &QQmlApplicationEngine::objectCreated,
-        &app,
-        [url](QObject *obj, const QUrl &objUrl) {
-            if (!obj && url == objUrl) {
-                QGuiApplication::exit(-1);
-            }
-        },
-        Qt::QueuedConnection);
-    engine.load(url);
-
-    // System tray icon and messages.
-    QIcon trayIcon("://ui/resources/logo-tray.svg");
-    trayIcon.setIsMask(true);
-    SystemTrayHandler systemTrayHandler(trayIcon, &app);
-    systemTrayHandler.show();
-
-    QObject::connect(&systemTrayHandler, &QSystemTrayIcon::activated, [engine = &engine]() {
-        QObject *rootObject = engine->rootObjects().first();
-        QWindow *window = qobject_cast<QWindow *>(rootObject);
-        Q_ASSERT(window);
-
-        window->show();
-        window->raise();
-        window->requestActivate();
-    });
-
-    QObject::connect(&systemTrayHandler, &SystemTrayHandler::quit, []() {
-        MozillaVPN::instance()->controller()->quit();
-    });
-
-    QObject::connect(MozillaVPN::instance()->controller(),
-                     &Controller::stateChanged,
-                     &systemTrayHandler,
-                     &SystemTrayHandler::controllerStateChanged);
-
-    QObject::connect(MozillaVPN::instance()->captivePortalDetection(),
-                     &CaptivePortalDetection::captivePortalDetected,
-                     [systemTrayHandler = &systemTrayHandler]() {
-                         systemTrayHandler->captivePortalNotificationRequested();
-                     });
-
-    // Let's go.
-    return app.exec();
-=======
     CommandLineParser clp;
     return clp.parse(argc, argv);
->>>>>>> 77feb4bc
 }