--- conflicted
+++ resolved
@@ -35,15 +35,10 @@
 
         isLayout: true
         alertType: "survey"
-<<<<<<< HEAD
-        alertText: "TBD" // TODO
-        alertLinkText: "TBD" // TODO
-=======
         //% "We’d love your feedback!"
         alertText: qsTrId("vpn.systray.survey.wouldLoveYourFeedback")
         //% "Take Survey"
         alertLinkText: qsTrId("vpn.systray.survey.takeSurvey")
->>>>>>> 27702781
         alertColor: Theme.greenAlert
         textColor: Theme.fontColorDark
         visible: VPNSurveyModel.hasSurvey
