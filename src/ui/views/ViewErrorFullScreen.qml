--- conflicted
+++ resolved
@@ -139,26 +139,7 @@
                 loaderVisible: false
                 onClicked: buttonOnClick()
             }
-
-<<<<<<< HEAD
-=======
-            VPNFooterLink {
-                id: getHelpLink
-
-                visible: getHelpLinkVisible
-                Layout.preferredHeight: Theme.rowHeight
-                Layout.alignment: Qt.AlignHCenter
-                labelText: qsTrId("vpn.main.getHelp")
-                anchors.horizontalCenter: undefined
-                anchors.bottom: undefined
-                anchors.bottomMargin: undefined
-                onClicked: {
-                    Glean.sample.getHelpClickedFullScreenError.record();
-                    stackview.push(getHelpComponent);
-                }
-            }
->>>>>>> 30da0241
-
+            
             VPNSignOut {
                 id: signOff
 
