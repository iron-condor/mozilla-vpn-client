--- conflicted
+++ resolved
@@ -86,36 +86,9 @@
     showMessage(title, message, NoIcon, 2000);
 }
 
-<<<<<<< HEAD
-void SystemTrayHandler::showAnimatedIcon()
+void SystemTrayHandler::iconChanged(const QString &icon)
 {
-    m_animatedIconIndex = 0;
-    m_animatedIconTimer.start(200);
-    animateIcon();
-}
-
-void SystemTrayHandler::animateIcon()
-{
-    Q_ASSERT(m_animatedIconIndex < ANIMATED_ICON_STEPS.size());
-
-    QIcon trayIconMask(ANIMATED_ICON_STEPS[m_animatedIconIndex++]);
-    trayIconMask.setIsMask(true);
-    setIcon(trayIconMask);
-
-    if (m_animatedIconIndex == ANIMATED_ICON_STEPS.size()) {
-        m_animatedIconIndex = 0;
-    }
-}
-
-void SystemTrayHandler::showIcon(const QString &icon)
-{
-    m_animatedIconTimer.stop();
     QIcon trayIconMask(icon);
     trayIconMask.setIsMask(true);
     setIcon(trayIconMask);
-=======
-void SystemTrayHandler::iconChanged(const QString &icon)
-{
-    setIcon(QIcon(icon));
->>>>>>> e3a5b9dd
 }