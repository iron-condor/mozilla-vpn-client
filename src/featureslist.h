--- conflicted
+++ resolved
@@ -231,21 +231,20 @@
                QStringList(),    // feature dependencies
                FeatureCallback_startOnBoot)
 
-<<<<<<< HEAD
 FEATURE_SIMPLE(subscriptionManagement,     // Feature ID
                "Subscription management",  // Feature name
                "2.9",                      // released
                true,                       // Can be flipped on
                false,                      // Can be flipped off
                QStringList(),              // feature dependencies
-=======
+               FeatureCallback_true)
+
 FEATURE_SIMPLE(tipsAndTricks,      // Feature ID
                "Tips and tricks",  // Feature name
                "2.9",              // released
                false,              // Can be flipped on
                true,               // Can be flipped off
                QStringList(),      // feature dependencies
->>>>>>> 4eb27003
                FeatureCallback_false)
 
 FEATURE_SIMPLE(unsecuredNetworkNotification,      // Feature ID
