--- conflicted
+++ resolved
@@ -334,15 +334,11 @@
 
     VPNIconButton {
         id: connectionInfoButton
-<<<<<<< HEAD
-        onClicked: connectionInfo.visible = true
-=======
         onClicked: {
             VPNController.dataViewActive = true
             connectionInfo.visible = true
         }
 
->>>>>>> 4b669844
         defaultColor: box.color
         backgroundColor: Theme.whiteSettingsBtn
         opacity: connectionInfoButton.visible? 1 : 0
