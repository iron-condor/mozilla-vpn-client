--- conflicted
+++ resolved
@@ -87,14 +87,7 @@
             ACTIONS.resumeActivate -> {
                 // [data] is empty
                 // Activate the current tunnel
-<<<<<<< HEAD
-                if (!mService.checkPermissions()) {
-                    return true
-                }
-                try {
-=======
                 try{
->>>>>>> 80fecb29
                     this.mService.turnOn(mResumeConfig)
                 } catch (e: Exception) {
                     Log.e(tag, "An Error occurred while enabling the VPN: ${e.localizedMessage}")
@@ -111,21 +104,11 @@
             ACTIONS.registerEventListener -> {
                 // [data] contains the Binder that we need to dispatch the Events
                 val binder = data.readStrongBinder()
-<<<<<<< HEAD
-                mListeners.add(binder)
-                Log.d(tag, "Registered ${mListeners.size} EventListeners")
-                if (mService.state == Tunnel.State.UP) {
-                    dispatchEvent(EVENTS.init, "connected")
-                } else {
-                    dispatchEvent(EVENTS.init, "disconnected")
-                }
-=======
                 mListener = binder
                 val obj = JSONObject()
                 obj.put("connected",  mService.state == Tunnel.State.UP)
                 obj.put("time",  mService.connectionTime)
                 dispatchEvent(EVENTS.init, obj.toString())
->>>>>>> 80fecb29
                 return true
             }
 
@@ -191,11 +174,7 @@
      * [ACTIONS.registerEventListener]
      */
     fun dispatchEvent(code: Int, payload: String) {
-<<<<<<< HEAD
-        mListeners.forEach {
-=======
         mListener?.let{
->>>>>>> 80fecb29
             if (it.isBinderAlive) {
                 val data = Parcel.obtain()
                 data.writeByteArray(payload.toByteArray(charset("UTF-8")))
