--- conflicted
+++ resolved
@@ -121,11 +121,7 @@
     ../../src/task.h \
     ../../src/tasks/account/taskaccount.h \
     ../../src/tasks/adddevice/taskadddevice.h \
-<<<<<<< HEAD
-=======
     ../../src/tasks/addon/taskaddon.h \
-    ../../src/tasks/ipfinder/taskipfinder.h \
->>>>>>> 4eb27003
     ../../src/tasks/function/taskfunction.h \
     ../../src/tasks/getsubscriptiondetails/taskgetsubscriptiondetails.h \
     ../../src/tasks/ipfinder/taskipfinder.h \
@@ -241,11 +237,7 @@
     ../../src/subscriptiondata.cpp \
     ../../src/tasks/account/taskaccount.cpp \
     ../../src/tasks/adddevice/taskadddevice.cpp \
-<<<<<<< HEAD
-=======
     ../../src/tasks/addon/taskaddon.cpp \
-    ../../src/tasks/ipfinder/taskipfinder.cpp \
->>>>>>> 4eb27003
     ../../src/tasks/function/taskfunction.cpp \
     ../../src/tasks/release/taskrelease.cpp \
     ../../src/tasks/getsubscriptiondetails/taskgetsubscriptiondetails.cpp \
