--- conflicted
+++ resolved
@@ -169,8 +169,6 @@
     return "LOGS!";
 }
 
-<<<<<<< HEAD
 void MozillaVPN::storeInClipboard(const QString &) {}
-=======
-bool MozillaVPN::startOnBootSupported() const { return false; }
->>>>>>> f22c7749
+
+bool MozillaVPN::startOnBootSupported() const { return false; }