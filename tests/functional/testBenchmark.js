/* This Source Code Form is subject to the terms of the Mozilla Public
 * License, v. 2.0. If a copy of the MPL was not distributed with this
 * file, You can obtain one at http://mozilla.org/MPL/2.0/. */
const vpn = require('./helper.js');
const assert = require('assert');
const { homeScreen, generalElements } = require('./elements.js');

describe('Benchmark', function() {
  this.timeout(120000);
  this.ctx.authenticationNeeded = true;

  it('Successful benchmark', async () => {
    await vpn.waitForElement(generalElements.CONTROLLER_TITLE);
    await vpn.activate(true);

    // Start the connection benchmark.
    await vpn.waitForElementAndClick(homeScreen.CONNECTION_INFO_TOGGLE);
    await vpn.waitForCondition(async () => {
      let state =
          await vpn.getElementProperty(homeScreen.CONNECTION_BENCHMARK, 'state');
      return state == 'StateRunning';
    });
    await vpn.waitForCondition(async () => {
      let state =
          await vpn.getElementProperty(homeScreen.CONNECTION_BENCHMARK, 'state');
      return state != 'StateRunning';
    });

    // We expect the benchmark to succeed.
<<<<<<< HEAD
    let speed =
        await vpn.getElementProperty(homeScreen.CONNECTION_BENCHMARK, 'speed');
    let downloadBps = parseInt(await vpn.getElementProperty(
        homeScreen.CONNECTION_BENCHMARK, 'downloadBps'));
    let uploadBps = parseInt(await vpn.getElementProperty(
        homeScreen.CONNECTION_BENCHMARK, 'uploadBps'));
    let state =
        await vpn.getElementProperty(homeScreen.CONNECTION_BENCHMARK, 'state');
=======
    await vpn.wait(3000);
    let state = await vpn.getElementProperty(homeScreen.CONNECTION_BENCHMARK, 'state');
    let speed = await vpn.getElementProperty(homeScreen.CONNECTION_BENCHMARK, 'speed');
    let bps = parseInt(
        await vpn.getElementProperty(homeScreen.CONNECTION_BENCHMARK, 'downloadBps'));
>>>>>>> 5fd63b8c
    assert.strictEqual(state, 'StateReady');

    assert.strictEqual(
        speed,
<<<<<<< HEAD
        (downloadBps >= 25000000 && uploadBps > 0) ?
            'SpeedFast' :
            ((downloadBps >= 10000000 && uploadBps > 0) ? 'SpeedMedium' :
                                                          'SpeedSlow'));
=======
        (bps >= 25000000) ? 'SpeedFast' :
                            ((bps >= 10000000) ? 'SpeedMedium' : 'SpeedSlow'));
>>>>>>> 5fd63b8c

    // Exit the benchmark
    await vpn.waitForElement(homeScreen.CONNECTION_INFO_TOGGLE);
    await vpn.clickOnElement(homeScreen.CONNECTION_INFO_TOGGLE);
  });

  it('Failed benchmark on HTTP error', async () => {
    await vpn.waitForElement(generalElements.CONTROLLER_TITLE);
    await vpn.activate(true);

    // Re-Configure the benchmark to use a URL that generates an HTTP error.
    await vpn.setElementProperty(
        homeScreen.CONNECTION_BENCHMARK, 'downloadUrl', 's',
        'http://httpstat.us/500?sleep=2000');

    // Start the connection benchmark and wait for it to finish.
    await vpn.waitForElementAndClick(homeScreen.CONNECTION_INFO_TOGGLE);
    await vpn.waitForCondition(async () => {
      let state =
          await vpn.getElementProperty(homeScreen.CONNECTION_BENCHMARK, 'state');
      return state == 'StateRunning';
    });
    await vpn.waitForCondition(async () => {
      let state =
          await vpn.getElementProperty(homeScreen.CONNECTION_BENCHMARK, 'state');
      return state != 'StateRunning';
    });

    // We expect the benchmark to fail.
    assert.strictEqual(
        await vpn.getElementProperty(homeScreen.CONNECTION_BENCHMARK, 'state'),
        'StateError');
    assert.strictEqual(
        await vpn.getElementProperty('connectionInfoError', 'visible'), 'true');

    // Exit the benchmark
    await vpn.waitForElementAndClick(homeScreen.CONNECTION_INFO_TOGGLE);
  });

  it('Retry failed benchmark', async () => {
    await vpn.waitForElement(generalElements.CONTROLLER_TITLE);
    await vpn.activate(true);
<<<<<<< HEAD
    let downloadUrl = await vpn.getElementProperty(
        homeScreen.CONNECTION_BENCHMARK, 'downloadUrl');
=======

    let downloadUrl =
        await vpn.getElementProperty(homeScreen.CONNECTION_BENCHMARK, 'downloadUrl');
>>>>>>> 5fd63b8c

    // Re-Configure the benchmark to use a URL that generates an HTTP error.
    await vpn.setElementProperty(
        homeScreen.CONNECTION_BENCHMARK, 'downloadUrl', 's',
        'http://httpstat.us/404?sleep=2000');

    // Start the connection benchmark and wait for it to finish.    
    await vpn.waitForElementAndClick(homeScreen.CONNECTION_INFO_TOGGLE);
    await vpn.waitForCondition(async () => {
      let state =
          await vpn.getElementProperty(homeScreen.CONNECTION_BENCHMARK, 'state');
      return state == 'StateRunning';
    });
    await vpn.waitForCondition(async () => {
      let state =
          await vpn.getElementProperty(homeScreen.CONNECTION_BENCHMARK, 'state');
      return state != 'StateRunning';
    });

    // We expect the benchmark to fail.
    assert.strictEqual(
        await vpn.getElementProperty(homeScreen.CONNECTION_BENCHMARK, 'state'),
        'StateError');
    assert.strictEqual(
        await vpn.getElementProperty('connectionInfoError', 'visible'), 'true');

    // Restore the original download URL and retry the benchmark.
    await vpn.setElementProperty(
        homeScreen.CONNECTION_BENCHMARK, 'downloadUrl', 's', downloadUrl);
    await vpn.waitForElementAndClick(homeScreen.CONNECTION_INFO_RETRY);
    await vpn.waitForCondition(async () => {
      let state =
          await vpn.getElementProperty(homeScreen.CONNECTION_BENCHMARK, 'state');
      return state == 'StateRunning';
    });
    await vpn.waitForCondition(async () => {
      let state =
          await vpn.getElementProperty(homeScreen.CONNECTION_BENCHMARK, 'state');
      return state != 'StateRunning';
    });

    // This time we expect the benchmark to succeed.
<<<<<<< HEAD
    let speed =
        await vpn.getElementProperty(homeScreen.CONNECTION_BENCHMARK, 'speed');
    let downloadBps = parseInt(await vpn.getElementProperty(
        homeScreen.CONNECTION_BENCHMARK, 'downloadBps'));
    let uploadBps = parseInt(await vpn.getElementProperty(
        homeScreen.CONNECTION_BENCHMARK, 'uploadBps'));
    let state =
        await vpn.getElementProperty(homeScreen.CONNECTION_BENCHMARK, 'state');
    assert.strictEqual(state, 'StateReady');

    assert.strictEqual(
        speed,
        (downloadBps >= 25000000 && uploadBps > 0) ?
            'SpeedFast' :
            ((downloadBps >= 10000000 && uploadBps > 0) ? 'SpeedMedium' :
                                                          'SpeedSlow'));

    // Exit the benchmark
=======
    await vpn.wait();
    let speed = await vpn.getElementProperty(homeScreen.CONNECTION_BENCHMARK, 'speed');
    let bps = parseInt(
        await vpn.getElementProperty(homeScreen.CONNECTION_BENCHMARK, 'downloadBps'));
    assert.strictEqual(
        speed,
        (bps >= 25000000) ? 'SpeedFast' :
                            ((bps >= 10000000) ? 'SpeedMedium' : 'SpeedSlow'));

    // Exit the benchmark    
>>>>>>> 5fd63b8c
    await vpn.waitForElementAndClick(homeScreen.CONNECTION_INFO_TOGGLE);
  });

  it('Error on unexpected disconnect', async () => {
    await vpn.waitForElement(generalElements.CONTROLLER_TITLE);
    await vpn.activate(true);

    // Re-Configure the benchmark to use a URL that will hang for a while.
    await vpn.setElementProperty(
        homeScreen.CONNECTION_BENCHMARK, 'downloadUrl', 's',
        'http://httpstat.us/204?sleep=10000');
<<<<<<< HEAD
    // Start the connection benchmark.
=======

    // Start the connection benchmark.    
>>>>>>> 5fd63b8c
    await vpn.waitForElementAndClick(homeScreen.CONNECTION_INFO_TOGGLE);
    await vpn.waitForCondition(async () => {
      let state =
          await vpn.getElementProperty(homeScreen.CONNECTION_BENCHMARK, 'state');
      return state == 'StateRunning';
    });

    // Disconnect the VPN, this should trigger an error.
    await vpn.deactivate();
    await vpn.waitForCondition(async () => {
      let state =
          await vpn.getElementProperty(homeScreen.CONNECTION_BENCHMARK, 'state');
      return state != 'StateRunning';
    });

    // We expect the benchmark to fail.
    assert.strictEqual(
        await vpn.getElementProperty(homeScreen.CONNECTION_BENCHMARK, 'state'),
        'StateError');
    await vpn.waitForCondition(async () => {
      return await vpn.getElementProperty('connectionInfoError', 'visible');
    });

    // Exit the benchmark    
    await vpn.waitForElementAndClick(homeScreen.CONNECTION_INFO_TOGGLE);
  });
});<|MERGE_RESOLUTION|>--- conflicted
+++ resolved
@@ -27,7 +27,6 @@
     });
 
     // We expect the benchmark to succeed.
-<<<<<<< HEAD
     let speed =
         await vpn.getElementProperty(homeScreen.CONNECTION_BENCHMARK, 'speed');
     let downloadBps = parseInt(await vpn.getElementProperty(
@@ -36,26 +35,14 @@
         homeScreen.CONNECTION_BENCHMARK, 'uploadBps'));
     let state =
         await vpn.getElementProperty(homeScreen.CONNECTION_BENCHMARK, 'state');
-=======
-    await vpn.wait(3000);
-    let state = await vpn.getElementProperty(homeScreen.CONNECTION_BENCHMARK, 'state');
-    let speed = await vpn.getElementProperty(homeScreen.CONNECTION_BENCHMARK, 'speed');
-    let bps = parseInt(
-        await vpn.getElementProperty(homeScreen.CONNECTION_BENCHMARK, 'downloadBps'));
->>>>>>> 5fd63b8c
     assert.strictEqual(state, 'StateReady');
 
     assert.strictEqual(
         speed,
-<<<<<<< HEAD
         (downloadBps >= 25000000 && uploadBps > 0) ?
             'SpeedFast' :
             ((downloadBps >= 10000000 && uploadBps > 0) ? 'SpeedMedium' :
                                                           'SpeedSlow'));
-=======
-        (bps >= 25000000) ? 'SpeedFast' :
-                            ((bps >= 10000000) ? 'SpeedMedium' : 'SpeedSlow'));
->>>>>>> 5fd63b8c
 
     // Exit the benchmark
     await vpn.waitForElement(homeScreen.CONNECTION_INFO_TOGGLE);
@@ -98,14 +85,8 @@
   it('Retry failed benchmark', async () => {
     await vpn.waitForElement(generalElements.CONTROLLER_TITLE);
     await vpn.activate(true);
-<<<<<<< HEAD
     let downloadUrl = await vpn.getElementProperty(
         homeScreen.CONNECTION_BENCHMARK, 'downloadUrl');
-=======
-
-    let downloadUrl =
-        await vpn.getElementProperty(homeScreen.CONNECTION_BENCHMARK, 'downloadUrl');
->>>>>>> 5fd63b8c
 
     // Re-Configure the benchmark to use a URL that generates an HTTP error.
     await vpn.setElementProperty(
@@ -148,7 +129,6 @@
     });
 
     // This time we expect the benchmark to succeed.
-<<<<<<< HEAD
     let speed =
         await vpn.getElementProperty(homeScreen.CONNECTION_BENCHMARK, 'speed');
     let downloadBps = parseInt(await vpn.getElementProperty(
@@ -167,18 +147,6 @@
                                                           'SpeedSlow'));
 
     // Exit the benchmark
-=======
-    await vpn.wait();
-    let speed = await vpn.getElementProperty(homeScreen.CONNECTION_BENCHMARK, 'speed');
-    let bps = parseInt(
-        await vpn.getElementProperty(homeScreen.CONNECTION_BENCHMARK, 'downloadBps'));
-    assert.strictEqual(
-        speed,
-        (bps >= 25000000) ? 'SpeedFast' :
-                            ((bps >= 10000000) ? 'SpeedMedium' : 'SpeedSlow'));
-
-    // Exit the benchmark    
->>>>>>> 5fd63b8c
     await vpn.waitForElementAndClick(homeScreen.CONNECTION_INFO_TOGGLE);
   });
 
@@ -190,12 +158,8 @@
     await vpn.setElementProperty(
         homeScreen.CONNECTION_BENCHMARK, 'downloadUrl', 's',
         'http://httpstat.us/204?sleep=10000');
-<<<<<<< HEAD
+
     // Start the connection benchmark.
-=======
-
-    // Start the connection benchmark.    
->>>>>>> 5fd63b8c
     await vpn.waitForElementAndClick(homeScreen.CONNECTION_INFO_TOGGLE);
     await vpn.waitForCondition(async () => {
       let state =
