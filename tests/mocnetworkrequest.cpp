--- conflicted
+++ resolved
@@ -11,14 +11,10 @@
 
 NetworkRequest::NetworkRequest(QObject *parent) : QObject(parent)
 {
-<<<<<<< HEAD
-    TimerSingleShot::create(this, 0, [this]() {
-=======
     Q_ASSERT(!TestHelper::networkConfig.isEmpty());
     TestHelper::NetworkConfig nc = TestHelper::networkConfig.takeFirst();
 
-    QTimer::singleShot(0, [this, nc]() {
->>>>>>> 5a914409
+    TimerSingleShot::create(this, 0, [this, nc]() {
         deleteLater();
         if (nc.m_status == TestHelper::NetworkConfig::Failure) {
             emit requestFailed(QNetworkReply::NetworkError::HostNotFoundError);
